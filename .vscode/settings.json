{
  "eslint.enable": true,
  "eslint.validate": [
    "javascript",
    "javascriptreact",
    "typescript",
    "typescriptreact"
  ],
  "typescript.tsdk": "node_modules/typescript/lib",
  "sqltools.connections": [
    {
      "previewLimit": 50,
      "driver": "SQLite",
      "name": "Local SQLite",
      "database": "./config/db/db.sqlite3"
    }
  ],
<<<<<<< HEAD
  "i18n-ally.localesPaths": [
    "src/i18n",
    "src/i18n/locale"
  ]
=======
  "editor.codeActionsOnSave": {
    "source.organizeImports": true
  },
  "editor.formatOnSave": true
>>>>>>> 6c30d62b
}<|MERGE_RESOLUTION|>--- conflicted
+++ resolved
@@ -15,15 +15,9 @@
       "database": "./config/db/db.sqlite3"
     }
   ],
-<<<<<<< HEAD
-  "i18n-ally.localesPaths": [
-    "src/i18n",
-    "src/i18n/locale"
-  ]
-=======
+  "i18n-ally.localesPaths": ["src/i18n", "src/i18n/locale"],
   "editor.codeActionsOnSave": {
     "source.organizeImports": true
   },
   "editor.formatOnSave": true
->>>>>>> 6c30d62b
 }