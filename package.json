{
  "name": "jellyseerr",
  "version": "0.1.0",
  "private": true,
  "scripts": {
    "dev": "nodemon -e ts --watch server --watch overseerr-api.yml -e .json,.ts,.yml -x ts-node -r tsconfig-paths/register --files --project server/tsconfig.json server/index.ts",
    "build:server": "tsc --project server/tsconfig.json && copyfiles -u 2 server/templates/**/*.{html,pug} dist/templates && tsc-alias -p server/tsconfig.json",
    "build:next": "next build",
    "build": "yarn build:next && yarn build:server",
    "lint": "eslint \"./server/**/*.{ts,tsx}\" \"./src/**/*.{ts,tsx}\" --cache",
    "start": "NODE_ENV=production node dist/index.js",
    "i18n:extract": "extract-messages -l=en -o src/i18n/locale -d en --flat true --overwriteDefault true \"./src/**/!(*.test).{ts,tsx}\"",
    "migration:generate": "ts-node -r tsconfig-paths/register --project server/tsconfig.json ./node_modules/typeorm/cli.js migration:generate -d server/datasource.ts",
    "migration:create": "ts-node -r tsconfig-paths/register --project server/tsconfig.json ./node_modules/typeorm/cli.js migration:create -d server/datasource.ts",
    "migration:run": "ts-node -r tsconfig-paths/register --project server/tsconfig.json ./node_modules/typeorm/cli.js migration:run -d server/datasource.ts",
    "format": "prettier --loglevel warn --write --cache .",
    "format:check": "prettier --check --cache .",
    "typecheck": "yarn typecheck:server && yarn typecheck:client",
    "typecheck:server": "tsc --project server/tsconfig.json --noEmit",
    "typecheck:client": "tsc --noEmit",
    "prepare": "husky install",
    "cypress:open": "cypress open",
    "cypress:prepare": "ts-node -r tsconfig-paths/register --files --project server/tsconfig.json server/scripts/prepareTestDb.ts",
    "cypress:build": "yarn build && yarn cypress:prepare"
  },
  "repository": {
    "type": "git",
    "url": "https://github.com/fallenbagel/jellyseerr.git"
  },
  "license": "MIT",
  "dependencies": {
    "@formatjs/intl-displaynames": "6.2.3",
    "@formatjs/intl-locale": "3.0.11",
    "@formatjs/intl-pluralrules": "5.1.8",
    "@formatjs/intl-utils": "3.8.4",
    "@headlessui/react": "1.7.7",
    "@heroicons/react": "2.0.13",
    "@supercharge/request-ip": "1.2.0",
    "@svgr/webpack": "6.5.1",
    "@tanem/react-nprogress": "5.0.22",
    "ace-builds": "1.14.0",
    "axios": "1.2.2",
    "axios-rate-limit": "1.3.0",
    "bcrypt": "5.1.0",
    "bowser": "2.11.0",
    "connect-typeorm": "1.1.4",
    "cookie-parser": "1.4.6",
    "copy-to-clipboard": "3.3.3",
    "country-flag-icons": "1.5.5",
    "cronstrue": "2.21.0",
    "csurf": "1.11.0",
    "date-fns": "2.29.3",
    "dayjs": "1.11.7",
    "email-templates": "9.0.0",
<<<<<<< HEAD
    "email-validator": "2.0.4",
    "express": "4.18.1",
=======
    "express": "4.18.2",
>>>>>>> 51b05cd8
    "express-openapi-validator": "4.13.8",
    "express-rate-limit": "6.7.0",
    "express-session": "1.17.3",
    "formik": "2.2.9",
    "gravatar-url": "3.1.0",
    "intl": "1.2.5",
    "lodash": "4.17.21",
    "next": "12.3.4",
    "node-cache": "5.1.2",
    "node-gyp": "9.3.1",
    "node-schedule": "2.1.0",
    "nodemailer": "6.8.0",
    "openpgp": "5.5.0",
    "plex-api": "5.3.2",
    "pug": "3.0.2",
    "pulltorefreshjs": "0.1.22",
    "react": "18.2.0",
    "react-ace": "10.1.0",
    "react-animate-height": "2.1.2",
    "react-aria": "3.22.0",
    "react-dom": "18.2.0",
    "react-intersection-observer": "9.4.1",
    "react-intl": "6.2.5",
    "react-markdown": "8.0.4",
    "react-popper-tooltip": "4.4.2",
    "react-select": "5.7.0",
    "react-spring": "9.6.1",
    "react-tailwindcss-datepicker-sct": "1.3.4",
    "react-toast-notifications": "2.5.1",
    "react-truncate-markup": "5.1.2",
    "react-use-clipboard": "1.0.9",
    "reflect-metadata": "0.1.13",
    "secure-random-password": "0.2.3",
    "semver": "7.3.8",
    "sqlite3": "5.1.4",
    "swagger-ui-express": "4.6.0",
    "swr": "2.0.0",
    "typeorm": "0.3.11",
    "web-push": "3.5.0",
    "winston": "3.8.2",
    "winston-daily-rotate-file": "4.7.1",
    "xml2js": "0.4.23",
    "yamljs": "0.3.0",
    "yup": "0.32.11",
    "zod": "3.20.2"
  },
  "devDependencies": {
    "@babel/cli": "7.20.7",
    "@commitlint/cli": "17.4.0",
    "@commitlint/config-conventional": "17.4.0",
    "@semantic-release/changelog": "6.0.2",
    "@semantic-release/commit-analyzer": "9.0.2",
    "@semantic-release/exec": "6.0.3",
    "@semantic-release/git": "10.0.1",
    "@tailwindcss/aspect-ratio": "0.4.2",
    "@tailwindcss/forms": "0.5.3",
    "@tailwindcss/typography": "0.5.8",
    "@types/bcrypt": "5.0.0",
    "@types/cookie-parser": "1.4.3",
    "@types/country-flag-icons": "1.2.0",
    "@types/csurf": "1.11.2",
    "@types/email-templates": "8.0.4",
    "@types/express": "4.17.15",
    "@types/express-session": "1.17.5",
    "@types/lodash": "4.14.191",
    "@types/node": "17.0.36",
    "@types/node-schedule": "2.1.0",
    "@types/nodemailer": "6.4.7",
    "@types/pulltorefreshjs": "0.1.5",
    "@types/react": "18.0.26",
    "@types/react-dom": "18.0.10",
    "@types/react-transition-group": "4.4.5",
    "@types/secure-random-password": "0.2.1",
    "@types/semver": "7.3.13",
    "@types/swagger-ui-express": "4.1.3",
    "@types/web-push": "3.3.2",
    "@types/xml2js": "0.4.11",
    "@types/yamljs": "0.2.31",
    "@types/yup": "0.29.14",
    "@typescript-eslint/eslint-plugin": "5.48.0",
    "@typescript-eslint/parser": "5.48.0",
    "autoprefixer": "10.4.13",
    "babel-plugin-react-intl": "8.2.25",
    "babel-plugin-react-intl-auto": "3.3.0",
    "commitizen": "4.2.6",
    "copyfiles": "2.4.1",
    "cy-mobile-commands": "0.3.0",
    "cypress": "12.3.0",
    "cz-conventional-changelog": "3.3.0",
    "eslint": "8.31.0",
    "eslint-config-next": "12.3.4",
    "eslint-config-prettier": "8.6.0",
    "eslint-plugin-formatjs": "4.3.9",
    "eslint-plugin-jsx-a11y": "6.6.1",
    "eslint-plugin-no-relative-import-paths": "1.5.2",
    "eslint-plugin-prettier": "4.2.1",
    "eslint-plugin-react": "7.31.11",
    "eslint-plugin-react-hooks": "4.6.0",
    "extract-react-intl-messages": "4.1.1",
    "husky": "8.0.3",
    "lint-staged": "13.1.0",
    "nodemon": "2.0.20",
    "postcss": "8.4.20",
    "prettier": "2.8.1",
    "prettier-plugin-organize-imports": "3.2.1",
    "prettier-plugin-tailwindcss": "0.2.1",
    "semantic-release": "19.0.5",
    "semantic-release-docker-buildx": "1.0.1",
    "tailwindcss": "3.2.4",
    "ts-node": "10.9.1",
    "tsc-alias": "1.8.2",
    "tsconfig-paths": "4.1.2",
    "typescript": "4.9.4"
  },
  "resolutions": {
    "sqlite3/node-gyp": "8.4.1",
    "@types/react": "18.0.26",
    "@types/react-dom": "18.0.10"
  },
  "config": {
    "commitizen": {
      "path": "./node_modules/cz-conventional-changelog"
    }
  },
  "lint-staged": {
    "**/*.{ts,tsx,js}": [
      "prettier --write",
      "eslint"
    ],
    "**/*.{json,md,css}": [
      "prettier --write"
    ]
  },
  "commitlint": {
    "extends": [
      "@commitlint/config-conventional"
    ]
  },
  "release": {
    "plugins": [
      "@semantic-release/commit-analyzer",
      "@semantic-release/release-notes-generator",
      [
        "@semantic-release/changelog",
        {
          "changelogFile": "CHANGELOG.md"
        }
      ],
      "@semantic-release/npm",
      [
        "@semantic-release/git",
        {
          "assets": [
            "package.json",
            "CHANGELOG.md"
          ],
          "message": "chore(release): ${nextRelease.version}"
        }
      ],
      "semantic-release-docker-buildx",
      [
        "@semantic-release/github",
        {
          "addReleases": "bottom"
        }
      ]
    ],
    "branches": [
      "main"
    ],
    "npmPublish": false,
    "publish": [
      {
        "path": "semantic-release-docker-buildx",
        "buildArgs": {
          "COMMIT_TAG": "$GIT_SHA"
        },
        "imageNames": [
          "fallenbagel/jellyseerr"
        ],
        "platforms": [
          "linux/amd64",
          "linux/arm64",
          "linux/arm/v7"
        ]
      },
      "@semantic-release/github"
    ]
  }
}<|MERGE_RESOLUTION|>--- conflicted
+++ resolved
@@ -52,12 +52,8 @@
     "date-fns": "2.29.3",
     "dayjs": "1.11.7",
     "email-templates": "9.0.0",
-<<<<<<< HEAD
     "email-validator": "2.0.4",
-    "express": "4.18.1",
-=======
     "express": "4.18.2",
->>>>>>> 51b05cd8
     "express-openapi-validator": "4.13.8",
     "express-rate-limit": "6.7.0",
     "express-session": "1.17.3",
