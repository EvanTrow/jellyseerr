--- conflicted
+++ resolved
@@ -180,15 +180,12 @@
           DeviceId: this.deviceId,
         });
 
-<<<<<<< HEAD
         return await connectApi.authenticateConnectUser(Username, Password);
       } catch (e) {
         logger.debug(`Emby Connect authentication failed: ${e}`);
         throw new ApiError(e.cause?.status, ApiErrorCode.InvalidCredentials);
       }
     } else {
-      throw new ApiError(401, ApiErrorCode.InvalidCredentials);
-=======
       logger.error(
         'Something went wrong while authenticating with the Jellyfin server',
         {
@@ -199,7 +196,6 @@
       );
 
       throw new ApiError(e.cause.status, ApiErrorCode.Unknown);
->>>>>>> 525a538f
     }
   }
 
