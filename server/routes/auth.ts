--- conflicted
+++ resolved
@@ -1,11 +1,7 @@
 import JellyfinAPI from '@server/api/jellyfin';
 import PlexTvAPI from '@server/api/plextv';
-<<<<<<< HEAD
+import { ApiErrorCode } from '@server/constants/error';
 import { MediaServerType, ServerType } from '@server/constants/server';
-=======
-import { ApiErrorCode } from '@server/constants/error';
-import { MediaServerType } from '@server/constants/server';
->>>>>>> b36bb3fa
 import { UserType } from '@server/constants/user';
 import { getRepository } from '@server/datasource';
 import { User } from '@server/entity/User';
@@ -237,33 +233,20 @@
   //Make sure jellyfin login is enabled, but only if jellyfin && Emby is not already configured
   if (
     settings.main.mediaServerType !== MediaServerType.JELLYFIN &&
-<<<<<<< HEAD
     settings.main.mediaServerType !== MediaServerType.EMBY &&
-    settings.jellyfin.hostname !== ''
-=======
-    settings.main.mediaServerType != MediaServerType.NOT_CONFIGURED
->>>>>>> b36bb3fa
+    settings.main.mediaServerType != MediaServerType.NOT_CONFIGURED &&
+    settings.jellyfin.ip !== ''
   ) {
     return res.status(500).json({ error: 'Jellyfin login is disabled' });
   }
 
   if (!body.username) {
     return res.status(500).json({ error: 'You must provide an username' });
-<<<<<<< HEAD
-  }
-  if (settings.jellyfin.hostname !== '' && body.hostname) {
-    return res
-      .status(500)
-      .json({ error: 'Jellyfin hostname already configured' });
-  }
-  if (settings.jellyfin.hostname === '' && !body.hostname) {
-=======
   } else if (settings.jellyfin.ip !== '' && body.hostname) {
     return res
       .status(500)
       .json({ error: 'Jellyfin hostname already configured' });
   } else if (settings.jellyfin.ip === '' && !body.hostname) {
->>>>>>> b36bb3fa
     return res.status(500).json({ error: 'No hostname provided.' });
   }
 
@@ -295,14 +278,9 @@
     }
 
     // First we need to attempt to log the user in to jellyfin
-<<<<<<< HEAD
     const jellyfinserver = new JellyfinAPI(hostname ?? '', undefined, deviceId);
 
-    let jellyfinHost =
-=======
-    const jellyfinserver = new JellyfinAPI(hostname, undefined, deviceId);
     const jellyfinHost =
->>>>>>> b36bb3fa
       externalHostname && externalHostname.length > 0
         ? externalHostname
         : hostname;
@@ -324,13 +302,7 @@
       clientIp
     );
 
-<<<<<<< HEAD
-    const account = await jellyfinserver.login(body.username, body.password);
-
-    // Check if the user already exists
-=======
     // Next let's see if the user already exists
->>>>>>> b36bb3fa
     user = await userRepository.findOne({
       where: { jellyfinUserId: account.User.Id },
     });
