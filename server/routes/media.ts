<<<<<<< HEAD
import { Router } from 'express';
import { FindOneOptions, FindOperator, getRepository, In } from 'typeorm';
import RadarrAPI from '../api/servarr/radarr';
import SonarrAPI from '../api/servarr/sonarr';
import TautulliAPI from '../api/tautulli';
import TheMovieDb from '../api/themoviedb';
import { MediaStatus, MediaType } from '../constants/media';
import Media from '../entity/Media';
import { User } from '../entity/User';
import {
=======
import TautulliAPI from '@server/api/tautulli';
import { MediaStatus, MediaType } from '@server/constants/media';
import { getRepository } from '@server/datasource';
import Media from '@server/entity/Media';
import { User } from '@server/entity/User';
import type {
>>>>>>> e0f9a6e1
  MediaResultsResponse,
  MediaWatchDataResponse,
} from '@server/interfaces/api/mediaInterfaces';
import { Permission } from '@server/lib/permissions';
import { getSettings } from '@server/lib/settings';
import logger from '@server/logger';
import { isAuthenticated } from '@server/middleware/auth';
import { Router } from 'express';
import type { FindOneOptions } from 'typeorm';
import { In } from 'typeorm';

const mediaRoutes = Router();

mediaRoutes.get('/', async (req, res, next) => {
  const mediaRepository = getRepository(Media);

  const pageSize = req.query.take ? Number(req.query.take) : 20;
  const skip = req.query.skip ? Number(req.query.skip) : 0;

  let statusFilter = undefined;

  switch (req.query.filter) {
    case 'available':
      statusFilter = MediaStatus.AVAILABLE;
      break;
    case 'partial':
      statusFilter = MediaStatus.PARTIALLY_AVAILABLE;
      break;
    case 'allavailable':
      statusFilter = In([
        MediaStatus.AVAILABLE,
        MediaStatus.PARTIALLY_AVAILABLE,
      ]);
      break;
    case 'processing':
      statusFilter = MediaStatus.PROCESSING;
      break;
    case 'pending':
      statusFilter = MediaStatus.PENDING;
      break;
    default:
      statusFilter = undefined;
  }

  let sortFilter: FindOneOptions<Media>['order'] = {
    id: 'DESC',
  };

  switch (req.query.sort) {
    case 'modified':
      sortFilter = {
        updatedAt: 'DESC',
      };
      break;
    case 'mediaAdded':
      sortFilter = {
        mediaAddedAt: 'DESC',
      };
  }

  try {
    const [media, mediaCount] = await mediaRepository.findAndCount({
      order: sortFilter,
      where: statusFilter && {
        status: statusFilter,
      },
      take: pageSize,
      skip,
    });
    return res.status(200).json({
      pageInfo: {
        pages: Math.ceil(mediaCount / pageSize),
        pageSize,
        results: mediaCount,
        page: Math.ceil(skip / pageSize) + 1,
      },
      results: media,
    } as MediaResultsResponse);
  } catch (e) {
    next({ status: 500, message: e.message });
  }
});

mediaRoutes.post<
  {
    id: string;
    status: 'available' | 'partial' | 'processing' | 'pending' | 'unknown';
  },
  Media
>(
  '/:id/:status',
  isAuthenticated(Permission.MANAGE_REQUESTS),
  async (req, res, next) => {
    const mediaRepository = getRepository(Media);

    const media = await mediaRepository.findOne({
      where: { id: Number(req.params.id) },
    });

    if (!media) {
      return next({ status: 404, message: 'Media does not exist.' });
    }

    const is4k = Boolean(req.body.is4k);

    switch (req.params.status) {
      case 'available':
        media[is4k ? 'status4k' : 'status'] = MediaStatus.AVAILABLE;
        if (media.mediaType === MediaType.TV) {
          // Mark all seasons available
          media.seasons.forEach((season) => {
            season[is4k ? 'status4k' : 'status'] = MediaStatus.AVAILABLE;
          });
        }
        break;
      case 'partial':
        if (media.mediaType === MediaType.MOVIE) {
          return next({
            status: 400,
            message: 'Only series can be set to be partially available',
          });
        }
        media.status = MediaStatus.PARTIALLY_AVAILABLE;
        break;
      case 'processing':
        media.status = MediaStatus.PROCESSING;
        break;
      case 'pending':
        media.status = MediaStatus.PENDING;
        break;
      case 'unknown':
        media.status = MediaStatus.UNKNOWN;
    }

    await mediaRepository.save(media);

    return res.status(200).json(media);
  }
);

mediaRoutes.delete(
  '/:id',
  isAuthenticated(Permission.MANAGE_REQUESTS),
  async (req, res, next) => {
    try {
      const mediaRepository = getRepository(Media);

      const media = await mediaRepository.findOneOrFail({
        where: { id: Number(req.params.id) },
      });

      await mediaRepository.remove(media);

      return res.status(204).send();
    } catch (e) {
      logger.error('Something went wrong fetching media in delete request', {
        label: 'Media',
        message: e.message,
      });
      next({ status: 404, message: 'Media not found' });
    }
  }
);

mediaRoutes.delete(
  '/:id/file',
  isAuthenticated(Permission.MANAGE_REQUESTS),
  async (req, res, next) => {
    try {
      const settings = getSettings();
      const mediaRepository = getRepository(Media);
      const media = await mediaRepository.findOneOrFail({
        where: { id: req.params.id },
      });
      const is4k = media.serviceUrl4k !== undefined;
      const isMovie = media.mediaType === MediaType.MOVIE;
      let serviceSettings;
      if (isMovie) {
        serviceSettings = settings.radarr.find(
          (radarr) => radarr.isDefault && radarr.is4k === is4k
        );
      } else {
        serviceSettings = settings.sonarr.find(
          (sonarr) => sonarr.isDefault && sonarr.is4k === is4k
        );
      }

      if (
        media.serviceId &&
        media.serviceId >= 0 &&
        serviceSettings?.id !== media.serviceId
      ) {
        if (isMovie) {
          serviceSettings = settings.radarr.find(
            (radarr) => radarr.id === media.serviceId
          );
        } else {
          serviceSettings = settings.sonarr.find(
            (sonarr) => sonarr.id === media.serviceId
          );
        }
      }
      if (!serviceSettings) {
        logger.warn(
          `There is no default ${
            is4k ? '4K ' : '' + isMovie ? 'Radarr' : 'Sonarr'
          }/ server configured. Did you set any of your ${
            is4k ? '4K ' : '' + isMovie ? 'Radarr' : 'Sonarr'
          } servers as default?`,
          {
            label: 'Media Request',
            mediaId: media.id,
          }
        );
        return;
      }
      let service;
      if (isMovie) {
        service = new RadarrAPI({
          apiKey: serviceSettings?.apiKey,
          url: RadarrAPI.buildUrl(serviceSettings, '/api/v3'),
        });
      } else {
        service = new SonarrAPI({
          apiKey: serviceSettings?.apiKey,
          url: SonarrAPI.buildUrl(serviceSettings, '/api/v3'),
        });
      }

      if (isMovie) {
        await (service as RadarrAPI).removeMovie(
          parseInt(
            is4k
              ? (media.externalServiceSlug4k as string)
              : (media.externalServiceSlug as string)
          )
        );
      } else {
        const tmdb = new TheMovieDb();
        const series = await tmdb.getTvShow({ tvId: media.tmdbId });
        const tvdbId = series.external_ids.tvdb_id ?? media.tvdbId;
        if (!tvdbId) {
          throw new Error('TVDB ID not found');
        }
        await (service as SonarrAPI).removeSerie(tvdbId);
      }

      return res.status(204).send();
    } catch (e) {
      logger.error('Something went wrong fetching media in delete request', {
        label: 'Media',
        message: e.message,
      });
      next({ status: 404, message: 'Media not found' });
    }
  }
);

mediaRoutes.get<{ id: string }, MediaWatchDataResponse>(
  '/:id/watch_data',
  isAuthenticated(Permission.ADMIN),
  async (req, res, next) => {
    const settings = getSettings().tautulli;

    if (!settings.hostname || !settings.port || !settings.apiKey) {
      return next({
        status: 404,
        message: 'Tautulli API not configured.',
      });
    }

    const media = await getRepository(Media).findOne({
      where: { id: Number(req.params.id) },
    });

    if (!media) {
      return next({ status: 404, message: 'Media does not exist.' });
    }

    try {
      const tautulli = new TautulliAPI(settings);
      const userRepository = getRepository(User);

      const response: MediaWatchDataResponse = {};

      if (media.ratingKey) {
        const watchStats = await tautulli.getMediaWatchStats(media.ratingKey);
        const watchUsers = await tautulli.getMediaWatchUsers(media.ratingKey);

        const users = await userRepository
          .createQueryBuilder('user')
          .where('user.plexId IN (:...plexIds)', {
            plexIds: watchUsers.map((u) => u.user_id),
          })
          .getMany();

        const playCount =
          watchStats.find((i) => i.query_days == 0)?.total_plays ?? 0;

        const playCount7Days =
          watchStats.find((i) => i.query_days == 7)?.total_plays ?? 0;

        const playCount30Days =
          watchStats.find((i) => i.query_days == 30)?.total_plays ?? 0;

        response.data = {
          users: users,
          playCount,
          playCount7Days,
          playCount30Days,
        };
      }

      if (media.ratingKey4k) {
        const watchStats4k = await tautulli.getMediaWatchStats(
          media.ratingKey4k
        );
        const watchUsers4k = await tautulli.getMediaWatchUsers(
          media.ratingKey4k
        );

        const users = await userRepository
          .createQueryBuilder('user')
          .where('user.plexId IN (:...plexIds)', {
            plexIds: watchUsers4k.map((u) => u.user_id),
          })
          .getMany();

        const playCount =
          watchStats4k.find((i) => i.query_days == 0)?.total_plays ?? 0;

        const playCount7Days =
          watchStats4k.find((i) => i.query_days == 7)?.total_plays ?? 0;

        const playCount30Days =
          watchStats4k.find((i) => i.query_days == 30)?.total_plays ?? 0;

        response.data4k = {
          users,
          playCount,
          playCount7Days,
          playCount30Days,
        };
      }

      return res.status(200).json(response);
    } catch (e) {
      logger.error('Something went wrong fetching media watch data', {
        label: 'API',
        errorMessage: e.message,
        mediaId: req.params.id,
      });
      next({ status: 500, message: 'Failed to fetch watch data.' });
    }
  }
);

export default mediaRoutes;<|MERGE_RESOLUTION|>--- conflicted
+++ resolved
@@ -1,22 +1,13 @@
-<<<<<<< HEAD
-import { Router } from 'express';
 import { FindOneOptions, FindOperator, getRepository, In } from 'typeorm';
-import RadarrAPI from '../api/servarr/radarr';
-import SonarrAPI from '../api/servarr/sonarr';
-import TautulliAPI from '../api/tautulli';
-import TheMovieDb from '../api/themoviedb';
-import { MediaStatus, MediaType } from '../constants/media';
-import Media from '../entity/Media';
-import { User } from '../entity/User';
-import {
-=======
+import RadarrAPI from '@server/api/servarr/radarr';
+import SonarrAPI from '@server/api/servarr/sonarr';
+import TheMovieDb from '@server/api/themoviedb';
 import TautulliAPI from '@server/api/tautulli';
 import { MediaStatus, MediaType } from '@server/constants/media';
 import { getRepository } from '@server/datasource';
 import Media from '@server/entity/Media';
 import { User } from '@server/entity/User';
 import type {
->>>>>>> e0f9a6e1
   MediaResultsResponse,
   MediaWatchDataResponse,
 } from '@server/interfaces/api/mediaInterfaces';
@@ -25,8 +16,7 @@
 import logger from '@server/logger';
 import { isAuthenticated } from '@server/middleware/auth';
 import { Router } from 'express';
-import type { FindOneOptions } from 'typeorm';
-import { In } from 'typeorm';
+
 
 const mediaRoutes = Router();
 
