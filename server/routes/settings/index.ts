--- conflicted
+++ resolved
@@ -19,11 +19,7 @@
 import ImageProxy from '@server/lib/imageproxy';
 import { Permission } from '@server/lib/permissions';
 import { plexFullScanner } from '@server/lib/scanners/plex';
-<<<<<<< HEAD
-import type { Library, MainSettings } from '@server/lib/settings';
-=======
-import type { JobId, MainSettings } from '@server/lib/settings';
->>>>>>> 76a7ceb7
+import type { JobId, Library, MainSettings } from '@server/lib/settings';
 import { getSettings } from '@server/lib/settings';
 import logger from '@server/logger';
 import { isAuthenticated } from '@server/middleware/auth';
@@ -317,8 +313,8 @@
       ? externalHostname
       : hostname;
 
-  jellyfinHost = jellyfinHost!.endsWith('/')
-    ? jellyfinHost!.slice(0, -1)
+  jellyfinHost = jellyfinHost.endsWith('/')
+    ? jellyfinHost.slice(0, -1)
     : jellyfinHost;
   const userRepository = getRepository(User);
   const admin = await userRepository.findOneOrFail({
