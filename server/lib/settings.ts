import { MediaServerType } from '@server/constants/server';
import { randomUUID } from 'crypto';
import fs from 'fs';
import { merge } from 'lodash';
import path from 'path';
import webpush from 'web-push';
import { Permission } from './permissions';

export interface Library {
  id: string;
  name: string;
  enabled: boolean;
  type: 'show' | 'movie';
  lastScan?: number;
}

export interface Region {
  iso_3166_1: string;
  english_name: string;
  name?: string;
}

export interface Language {
  iso_639_1: string;
  english_name: string;
  name: string;
}

export interface PlexSettings {
  name: string;
  machineId?: string;
  ip: string;
  port: number;
  useSsl?: boolean;
  libraries: Library[];
  webAppUrl?: string;
}

export interface JellyfinSettings {
  name: string;
  hostname: string;
  externalHostname?: string;
  libraries: Library[];
  serverId: string;
}
export interface TautulliSettings {
  hostname?: string;
  port?: number;
  useSsl?: boolean;
  urlBase?: string;
  apiKey?: string;
  externalUrl?: string;
}

export interface DVRSettings {
  id: number;
  name: string;
  hostname: string;
  port: number;
  apiKey: string;
  useSsl: boolean;
  baseUrl?: string;
  activeProfileId: number;
  activeProfileName: string;
  activeDirectory: string;
  tags: number[];
  is4k: boolean;
  isDefault: boolean;
  externalUrl?: string;
  syncEnabled: boolean;
  preventSearch: boolean;
}

export interface RadarrSettings extends DVRSettings {
  minimumAvailability: string;
}

export interface SonarrSettings extends DVRSettings {
  activeAnimeProfileId?: number;
  activeAnimeProfileName?: string;
  activeAnimeDirectory?: string;
  activeAnimeLanguageProfileId?: number;
  activeLanguageProfileId?: number;
  animeTags?: number[];
  enableSeasonFolders: boolean;
}

interface Quota {
  quotaLimit?: number;
  quotaDays?: number;
}

export interface MainSettings {
  apiKey: string;
  applicationTitle: string;
  applicationUrl: string;
  csrfProtection: boolean;
  cacheImages: boolean;
  defaultPermissions: number;
  defaultQuotas: {
    movie: Quota;
    tv: Quota;
  };
  hideAvailable: boolean;
  localLogin: boolean;
  newPlexLogin: boolean;
  region: string;
  originalLanguage: string;
  trustProxy: boolean;
  mediaServerType: number;
  partialRequestsEnabled: boolean;
  locale: string;
}

interface PublicSettings {
  initialized: boolean;
}

interface FullPublicSettings extends PublicSettings {
  applicationTitle: string;
  applicationUrl: string;
  hideAvailable: boolean;
  localLogin: boolean;
  movie4kEnabled: boolean;
  series4kEnabled: boolean;
  region: string;
  originalLanguage: string;
  mediaServerType: number;
  jellyfinHost?: string;
  jellyfinServerName?: string;
  partialRequestsEnabled: boolean;
  cacheImages: boolean;
  vapidPublic: string;
  enablePushRegistration: boolean;
  locale: string;
  emailEnabled: boolean;
  userEmailRequired: boolean;
  newPlexLogin: boolean;
}

export interface NotificationAgentConfig {
  enabled: boolean;
  types?: number;
  options: Record<string, unknown>;
}
export interface NotificationAgentDiscord extends NotificationAgentConfig {
  options: {
    botUsername?: string;
    botAvatarUrl?: string;
    webhookUrl: string;
    enableMentions: boolean;
  };
}

export interface NotificationAgentSlack extends NotificationAgentConfig {
  options: {
    webhookUrl: string;
  };
}

export interface NotificationAgentEmail extends NotificationAgentConfig {
  options: {
    userEmailRequired: boolean;
    emailFrom: string;
    smtpHost: string;
    smtpPort: number;
    secure: boolean;
    ignoreTls: boolean;
    requireTls: boolean;
    authUser?: string;
    authPass?: string;
    allowSelfSigned: boolean;
    senderName: string;
    pgpPrivateKey?: string;
    pgpPassword?: string;
  };
}

export interface NotificationAgentLunaSea extends NotificationAgentConfig {
  options: {
    webhookUrl: string;
    profileName?: string;
  };
}

export interface NotificationAgentTelegram extends NotificationAgentConfig {
  options: {
    botUsername?: string;
    botAPI: string;
    chatId: string;
    sendSilently: boolean;
  };
}

export interface NotificationAgentPushbullet extends NotificationAgentConfig {
  options: {
    accessToken: string;
    channelTag?: string;
  };
}

export interface NotificationAgentPushover extends NotificationAgentConfig {
  options: {
    accessToken: string;
    userToken: string;
  };
}

export interface NotificationAgentWebhook extends NotificationAgentConfig {
  options: {
    webhookUrl: string;
    jsonPayload: string;
    authHeader?: string;
  };
}

export interface NotificationAgentGotify extends NotificationAgentConfig {
  options: {
    url: string;
    token: string;
  };
}

export enum NotificationAgentKey {
  DISCORD = 'discord',
  EMAIL = 'email',
  GOTIFY = 'gotify',
  PUSHBULLET = 'pushbullet',
  PUSHOVER = 'pushover',
  SLACK = 'slack',
  TELEGRAM = 'telegram',
  WEBHOOK = 'webhook',
  WEBPUSH = 'webpush',
}

interface NotificationAgents {
  discord: NotificationAgentDiscord;
  email: NotificationAgentEmail;
  gotify: NotificationAgentGotify;
  lunasea: NotificationAgentLunaSea;
  pushbullet: NotificationAgentPushbullet;
  pushover: NotificationAgentPushover;
  slack: NotificationAgentSlack;
  telegram: NotificationAgentTelegram;
  webhook: NotificationAgentWebhook;
  webpush: NotificationAgentConfig;
}

interface NotificationSettings {
  agents: NotificationAgents;
}

interface JobSettings {
  schedule: string;
}

export type JobId =
  | 'plex-recently-added-scan'
  | 'plex-full-scan'
  | 'plex-watchlist-sync'
  | 'radarr-scan'
  | 'sonarr-scan'
  | 'download-sync'
  | 'download-sync-reset'
<<<<<<< HEAD
  | 'jellyfin-recently-added-sync'
  | 'jellyfin-full-sync'
  | 'image-cache-cleanup';
=======
  | 'image-cache-cleanup'
  | 'availability-sync';
>>>>>>> 04980f93

interface AllSettings {
  clientId: string;
  vapidPublic: string;
  vapidPrivate: string;
  main: MainSettings;
  plex: PlexSettings;
  jellyfin: JellyfinSettings;
  tautulli: TautulliSettings;
  radarr: RadarrSettings[];
  sonarr: SonarrSettings[];
  public: PublicSettings;
  notifications: NotificationSettings;
  jobs: Record<JobId, JobSettings>;
}

const SETTINGS_PATH = process.env.CONFIG_DIRECTORY
  ? `${process.env.CONFIG_DIRECTORY}/settings.json`
  : path.join(__dirname, '../../config/settings.json');

class Settings {
  private data: AllSettings;

  constructor(initialSettings?: AllSettings) {
    this.data = {
      clientId: randomUUID(),
      vapidPrivate: '',
      vapidPublic: '',
      main: {
        apiKey: '',
        applicationTitle: 'Jellyseerr',
        applicationUrl: '',
        csrfProtection: false,
        cacheImages: false,
        defaultPermissions: Permission.REQUEST,
        defaultQuotas: {
          movie: {},
          tv: {},
        },
        hideAvailable: false,
        localLogin: true,
        newPlexLogin: true,
        region: '',
        originalLanguage: '',
        trustProxy: false,
        mediaServerType: MediaServerType.NOT_CONFIGURED,
        partialRequestsEnabled: true,
        locale: 'en',
      },
      plex: {
        name: '',
        ip: '',
        port: 32400,
        useSsl: false,
        libraries: [],
      },
      jellyfin: {
        name: '',
        hostname: '',
        externalHostname: '',
        libraries: [],
        serverId: '',
      },
      tautulli: {},
      radarr: [],
      sonarr: [],
      public: {
        initialized: false,
      },
      notifications: {
        agents: {
          email: {
            enabled: false,
            options: {
              userEmailRequired: false,
              emailFrom: '',
              smtpHost: '',
              smtpPort: 587,
              secure: false,
              ignoreTls: false,
              requireTls: false,
              allowSelfSigned: false,
              senderName: 'Jellyseerr',
            },
          },
          discord: {
            enabled: false,
            types: 0,
            options: {
              webhookUrl: '',
              enableMentions: true,
            },
          },
          lunasea: {
            enabled: false,
            types: 0,
            options: {
              webhookUrl: '',
            },
          },
          slack: {
            enabled: false,
            types: 0,
            options: {
              webhookUrl: '',
            },
          },
          telegram: {
            enabled: false,
            types: 0,
            options: {
              botAPI: '',
              chatId: '',
              sendSilently: false,
            },
          },
          pushbullet: {
            enabled: false,
            types: 0,
            options: {
              accessToken: '',
            },
          },
          pushover: {
            enabled: false,
            types: 0,
            options: {
              accessToken: '',
              userToken: '',
            },
          },
          webhook: {
            enabled: false,
            types: 0,
            options: {
              webhookUrl: '',
              jsonPayload:
                'IntcbiAgICBcIm5vdGlmaWNhdGlvbl90eXBlXCI6IFwie3tub3RpZmljYXRpb25fdHlwZX19XCIsXG4gICAgXCJldmVudFwiOiBcInt7ZXZlbnR9fVwiLFxuICAgIFwic3ViamVjdFwiOiBcInt7c3ViamVjdH19XCIsXG4gICAgXCJtZXNzYWdlXCI6IFwie3ttZXNzYWdlfX1cIixcbiAgICBcImltYWdlXCI6IFwie3tpbWFnZX19XCIsXG4gICAgXCJ7e21lZGlhfX1cIjoge1xuICAgICAgICBcIm1lZGlhX3R5cGVcIjogXCJ7e21lZGlhX3R5cGV9fVwiLFxuICAgICAgICBcInRtZGJJZFwiOiBcInt7bWVkaWFfdG1kYmlkfX1cIixcbiAgICAgICAgXCJ0dmRiSWRcIjogXCJ7e21lZGlhX3R2ZGJpZH19XCIsXG4gICAgICAgIFwic3RhdHVzXCI6IFwie3ttZWRpYV9zdGF0dXN9fVwiLFxuICAgICAgICBcInN0YXR1czRrXCI6IFwie3ttZWRpYV9zdGF0dXM0a319XCJcbiAgICB9LFxuICAgIFwie3tyZXF1ZXN0fX1cIjoge1xuICAgICAgICBcInJlcXVlc3RfaWRcIjogXCJ7e3JlcXVlc3RfaWR9fVwiLFxuICAgICAgICBcInJlcXVlc3RlZEJ5X2VtYWlsXCI6IFwie3tyZXF1ZXN0ZWRCeV9lbWFpbH19XCIsXG4gICAgICAgIFwicmVxdWVzdGVkQnlfdXNlcm5hbWVcIjogXCJ7e3JlcXVlc3RlZEJ5X3VzZXJuYW1lfX1cIixcbiAgICAgICAgXCJyZXF1ZXN0ZWRCeV9hdmF0YXJcIjogXCJ7e3JlcXVlc3RlZEJ5X2F2YXRhcn19XCJcbiAgICB9LFxuICAgIFwie3tpc3N1ZX19XCI6IHtcbiAgICAgICAgXCJpc3N1ZV9pZFwiOiBcInt7aXNzdWVfaWR9fVwiLFxuICAgICAgICBcImlzc3VlX3R5cGVcIjogXCJ7e2lzc3VlX3R5cGV9fVwiLFxuICAgICAgICBcImlzc3VlX3N0YXR1c1wiOiBcInt7aXNzdWVfc3RhdHVzfX1cIixcbiAgICAgICAgXCJyZXBvcnRlZEJ5X2VtYWlsXCI6IFwie3tyZXBvcnRlZEJ5X2VtYWlsfX1cIixcbiAgICAgICAgXCJyZXBvcnRlZEJ5X3VzZXJuYW1lXCI6IFwie3tyZXBvcnRlZEJ5X3VzZXJuYW1lfX1cIixcbiAgICAgICAgXCJyZXBvcnRlZEJ5X2F2YXRhclwiOiBcInt7cmVwb3J0ZWRCeV9hdmF0YXJ9fVwiXG4gICAgfSxcbiAgICBcInt7Y29tbWVudH19XCI6IHtcbiAgICAgICAgXCJjb21tZW50X21lc3NhZ2VcIjogXCJ7e2NvbW1lbnRfbWVzc2FnZX19XCIsXG4gICAgICAgIFwiY29tbWVudGVkQnlfZW1haWxcIjogXCJ7e2NvbW1lbnRlZEJ5X2VtYWlsfX1cIixcbiAgICAgICAgXCJjb21tZW50ZWRCeV91c2VybmFtZVwiOiBcInt7Y29tbWVudGVkQnlfdXNlcm5hbWV9fVwiLFxuICAgICAgICBcImNvbW1lbnRlZEJ5X2F2YXRhclwiOiBcInt7Y29tbWVudGVkQnlfYXZhdGFyfX1cIlxuICAgIH0sXG4gICAgXCJ7e2V4dHJhfX1cIjogW11cbn0i',
            },
          },
          webpush: {
            enabled: false,
            options: {},
          },
          gotify: {
            enabled: false,
            types: 0,
            options: {
              url: '',
              token: '',
            },
          },
        },
      },
      jobs: {
        'plex-recently-added-scan': {
          schedule: '0 */5 * * * *',
        },
        'plex-full-scan': {
          schedule: '0 0 3 * * *',
        },
        'plex-watchlist-sync': {
          schedule: '0 */10 * * * *',
        },
        'radarr-scan': {
          schedule: '0 0 4 * * *',
        },
        'sonarr-scan': {
          schedule: '0 30 4 * * *',
        },
        'availability-sync': {
          schedule: '0 0 5 * * *',
        },
        'download-sync': {
          schedule: '0 * * * * *',
        },
        'download-sync-reset': {
          schedule: '0 0 1 * * *',
        },
        'jellyfin-recently-added-sync': {
          schedule: '0 */5 * * * *',
        },
        'jellyfin-full-sync': {
          schedule: '0 0 3 * * *',
        },
        'image-cache-cleanup': {
          schedule: '0 0 5 * * *',
        },
      },
    };
    if (initialSettings) {
      this.data = merge(this.data, initialSettings);
    }
  }

  get main(): MainSettings {
    if (!this.data.main.apiKey) {
      this.data.main.apiKey = this.generateApiKey();
      this.save();
    }
    return this.data.main;
  }

  set main(data: MainSettings) {
    this.data.main = data;
  }

  get plex(): PlexSettings {
    return this.data.plex;
  }

  set plex(data: PlexSettings) {
    this.data.plex = data;
  }

  get jellyfin(): JellyfinSettings {
    return this.data.jellyfin;
  }

  set jellyfin(data: JellyfinSettings) {
    this.data.jellyfin = data;
  }

  get tautulli(): TautulliSettings {
    return this.data.tautulli;
  }

  set tautulli(data: TautulliSettings) {
    this.data.tautulli = data;
  }

  get radarr(): RadarrSettings[] {
    return this.data.radarr;
  }

  set radarr(data: RadarrSettings[]) {
    this.data.radarr = data;
  }

  get sonarr(): SonarrSettings[] {
    return this.data.sonarr;
  }

  set sonarr(data: SonarrSettings[]) {
    this.data.sonarr = data;
  }

  get public(): PublicSettings {
    return this.data.public;
  }

  set public(data: PublicSettings) {
    this.data.public = data;
  }

  get fullPublicSettings(): FullPublicSettings {
    return {
      ...this.data.public,
      applicationTitle: this.data.main.applicationTitle,
      applicationUrl: this.data.main.applicationUrl,
      hideAvailable: this.data.main.hideAvailable,
      localLogin: this.data.main.localLogin,
      movie4kEnabled: this.data.radarr.some(
        (radarr) => radarr.is4k && radarr.isDefault
      ),
      series4kEnabled: this.data.sonarr.some(
        (sonarr) => sonarr.is4k && sonarr.isDefault
      ),
      region: this.data.main.region,
      originalLanguage: this.data.main.originalLanguage,
      mediaServerType: this.main.mediaServerType,
      jellyfinHost: this.jellyfin.hostname,
      partialRequestsEnabled: this.data.main.partialRequestsEnabled,
      cacheImages: this.data.main.cacheImages,
      vapidPublic: this.vapidPublic,
      enablePushRegistration: this.data.notifications.agents.webpush.enabled,
      locale: this.data.main.locale,
      emailEnabled: this.data.notifications.agents.email.enabled,
      userEmailRequired:
        this.data.notifications.agents.email.options.userEmailRequired,
      newPlexLogin: this.data.main.newPlexLogin,
    };
  }

  get notifications(): NotificationSettings {
    return this.data.notifications;
  }

  set notifications(data: NotificationSettings) {
    this.data.notifications = data;
  }

  get jobs(): Record<JobId, JobSettings> {
    return this.data.jobs;
  }

  set jobs(data: Record<JobId, JobSettings>) {
    this.data.jobs = data;
  }

  get clientId(): string {
    if (!this.data.clientId) {
      this.data.clientId = randomUUID();
      this.save();
    }

    return this.data.clientId;
  }

  get vapidPublic(): string {
    this.generateVapidKeys();

    return this.data.vapidPublic;
  }

  get vapidPrivate(): string {
    this.generateVapidKeys();

    return this.data.vapidPrivate;
  }

  public regenerateApiKey(): MainSettings {
    this.main.apiKey = this.generateApiKey();
    this.save();
    return this.main;
  }

  private generateApiKey(): string {
    return Buffer.from(`${Date.now()}${randomUUID()}`).toString('base64');
  }

  private generateVapidKeys(force = false): void {
    if (!this.data.vapidPublic || !this.data.vapidPrivate || force) {
      const vapidKeys = webpush.generateVAPIDKeys();
      this.data.vapidPrivate = vapidKeys.privateKey;
      this.data.vapidPublic = vapidKeys.publicKey;
      this.save();
    }
  }

  /**
   * Settings Load
   *
   * This will load settings from file unless an optional argument of the object structure
   * is passed in.
   * @param overrideSettings If passed in, will override all existing settings with these
   * values
   */
  public load(overrideSettings?: AllSettings): Settings {
    if (overrideSettings) {
      this.data = overrideSettings;
      return this;
    }

    if (!fs.existsSync(SETTINGS_PATH)) {
      this.save();
    }
    const data = fs.readFileSync(SETTINGS_PATH, 'utf-8');

    if (data) {
      this.data = merge(this.data, JSON.parse(data));
      this.save();
    }
    return this;
  }

  public save(): void {
    fs.writeFileSync(SETTINGS_PATH, JSON.stringify(this.data, undefined, ' '));
  }
}

let settings: Settings | undefined;

export const getSettings = (initialSettings?: AllSettings): Settings => {
  if (!settings) {
    settings = new Settings(initialSettings);
  }

  return settings;
};

export default Settings;<|MERGE_RESOLUTION|>--- conflicted
+++ resolved
@@ -262,14 +262,10 @@
   | 'sonarr-scan'
   | 'download-sync'
   | 'download-sync-reset'
-<<<<<<< HEAD
   | 'jellyfin-recently-added-sync'
   | 'jellyfin-full-sync'
-  | 'image-cache-cleanup';
-=======
   | 'image-cache-cleanup'
   | 'availability-sync';
->>>>>>> 04980f93
 
 interface AllSettings {
   clientId: string;
