import schedule from 'node-schedule';
<<<<<<< HEAD
import { jobPlexFullSync, jobPlexRecentSync } from './plexsync';
import { jobJellyfinFullSync, jobJellyfinRecentSync } from './jellyfinsync';
=======
>>>>>>> 6c30d62b
import logger from '../logger';
import downloadTracker from '../lib/downloadtracker';
import { plexFullScanner, plexRecentScanner } from '../lib/scanners/plex';
import { radarrScanner } from '../lib/scanners/radarr';
import { sonarrScanner } from '../lib/scanners/sonarr';

interface ScheduledJob {
  id: string;
  job: schedule.Job;
  name: string;
  type: 'process' | 'command';
  running?: () => boolean;
  cancelFn?: () => void;
}

export const scheduledJobs: ScheduledJob[] = [];

export const startJobs = (): void => {
  // Run recently added plex scan every 5 minutes
  scheduledJobs.push({
    id: 'plex-recently-added-scan',
    name: 'Plex Recently Added Scan',
    type: 'process',
    job: schedule.scheduleJob('0 */5 * * * *', () => {
      logger.info('Starting scheduled job: Plex Recently Added Scan', {
        label: 'Jobs',
      });
      plexRecentScanner.run();
    }),
    running: () => plexRecentScanner.status().running,
    cancelFn: () => plexRecentScanner.cancel(),
  });

  // Run full plex scan every 24 hours
  scheduledJobs.push({
    id: 'plex-full-scan',
    name: 'Plex Full Library Scan',
    type: 'process',
    job: schedule.scheduleJob('0 0 3 * * *', () => {
      logger.info('Starting scheduled job: Plex Full Library Scan', {
        label: 'Jobs',
      });
      plexFullScanner.run();
    }),
    running: () => plexFullScanner.status().running,
    cancelFn: () => plexFullScanner.cancel(),
  });

<<<<<<< HEAD
  // Run recently added jellyfin sync every 5 minutes
  scheduledJobs.push({
    id: 'jellyfin-recently-added-sync',
    name: 'Jellyfin Recently Added Sync',
    type: 'process',
    job: schedule.scheduleJob('0 */5 * * * *', () => {
      logger.info('Starting scheduled job: Jellyfin Recently Added Sync', {
        label: 'Jobs',
      });
      jobJellyfinRecentSync.run();
    }),
    running: () => jobJellyfinRecentSync.status().running,
    cancelFn: () => jobJellyfinRecentSync.cancel(),
  });

  // Run full jellyfin sync every 24 hours
  scheduledJobs.push({
    id: 'jellyfin-full-sync',
    name: 'Jellyfin Full Library Sync',
    type: 'process',
    job: schedule.scheduleJob('0 0 3 * * *', () => {
      logger.info('Starting scheduled job: Jellyfin Full Sync', {
        label: 'Jobs',
      });
      jobJellyfinFullSync.run();
    }),
    running: () => jobJellyfinFullSync.status().running,
    cancelFn: () => jobJellyfinFullSync.cancel(),
  });

  // Run full radarr sync every 24 hours
=======
  // Run full radarr scan every 24 hours
>>>>>>> 6c30d62b
  scheduledJobs.push({
    id: 'radarr-scan',
    name: 'Radarr Scan',
    type: 'process',
    job: schedule.scheduleJob('0 0 4 * * *', () => {
      logger.info('Starting scheduled job: Radarr Scan', { label: 'Jobs' });
      radarrScanner.run();
    }),
    running: () => radarrScanner.status().running,
    cancelFn: () => radarrScanner.cancel(),
  });

  // Run full sonarr scan every 24 hours
  scheduledJobs.push({
    id: 'sonarr-scan',
    name: 'Sonarr Scan',
    type: 'process',
    job: schedule.scheduleJob('0 30 4 * * *', () => {
      logger.info('Starting scheduled job: Sonarr Scan', { label: 'Jobs' });
      sonarrScanner.run();
    }),
    running: () => sonarrScanner.status().running,
    cancelFn: () => sonarrScanner.cancel(),
  });

  // Run download sync
  scheduledJobs.push({
    id: 'download-sync',
    name: 'Download Sync',
    type: 'command',
    job: schedule.scheduleJob('0 * * * * *', () => {
      logger.debug('Starting scheduled job: Download Sync', { label: 'Jobs' });
      downloadTracker.updateDownloads();
    }),
  });

  // Reset download sync
  scheduledJobs.push({
    id: 'download-sync-reset',
    name: 'Download Sync Reset',
    type: 'command',
    job: schedule.scheduleJob('0 0 1 * * *', () => {
      logger.info('Starting scheduled job: Download Sync Reset', {
        label: 'Jobs',
      });
      downloadTracker.resetDownloadTracker();
    }),
  });

  logger.info('Scheduled jobs loaded', { label: 'Jobs' });
};<|MERGE_RESOLUTION|>--- conflicted
+++ resolved
@@ -1,14 +1,10 @@
 import schedule from 'node-schedule';
-<<<<<<< HEAD
-import { jobPlexFullSync, jobPlexRecentSync } from './plexsync';
-import { jobJellyfinFullSync, jobJellyfinRecentSync } from './jellyfinsync';
-=======
->>>>>>> 6c30d62b
-import logger from '../logger';
 import downloadTracker from '../lib/downloadtracker';
 import { plexFullScanner, plexRecentScanner } from '../lib/scanners/plex';
 import { radarrScanner } from '../lib/scanners/radarr';
 import { sonarrScanner } from '../lib/scanners/sonarr';
+import logger from '../logger';
+import { jobJellyfinFullSync, jobJellyfinRecentSync } from './jellyfinsync';
 
 interface ScheduledJob {
   id: string;
@@ -52,7 +48,6 @@
     cancelFn: () => plexFullScanner.cancel(),
   });
 
-<<<<<<< HEAD
   // Run recently added jellyfin sync every 5 minutes
   scheduledJobs.push({
     id: 'jellyfin-recently-added-sync',
@@ -83,10 +78,7 @@
     cancelFn: () => jobJellyfinFullSync.cancel(),
   });
 
-  // Run full radarr sync every 24 hours
-=======
   // Run full radarr scan every 24 hours
->>>>>>> 6c30d62b
   scheduledJobs.push({
     id: 'radarr-scan',
     name: 'Radarr Scan',
