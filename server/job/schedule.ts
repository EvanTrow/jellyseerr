--- conflicted
+++ resolved
@@ -27,7 +27,6 @@
   const jobs = getSettings().jobs;
   const mediaServerType = getSettings().main.mediaServerType;
 
-<<<<<<< HEAD
   if (mediaServerType === MediaServerType.PLEX) {
     // Run recently added plex scan every 5 minutes
     scheduledJobs.push({
@@ -35,6 +34,7 @@
       name: 'Plex Recently Added Scan',
       type: 'process',
       interval: 'short',
+      cronSchedule: jobs['plex-recently-added-scan'].schedule,
       job: schedule.scheduleJob(
         jobs['plex-recently-added-scan'].schedule,
         () => {
@@ -54,6 +54,7 @@
       name: 'Plex Full Library Scan',
       type: 'process',
       interval: 'long',
+      cronSchedule: jobs['plex-full-scan'].schedule,
       job: schedule.scheduleJob(jobs['plex-full-scan'].schedule, () => {
         logger.info('Starting scheduled job: Plex Full Library Scan', {
           label: 'Jobs',
@@ -73,6 +74,7 @@
       name: 'Jellyfin Recently Added Sync',
       type: 'process',
       interval: 'long',
+      cronSchedule: jobs['jellyfin-recently-added-sync'].schedule,
       job: schedule.scheduleJob(
         jobs['jellyfin-recently-added-sync'].schedule,
         () => {
@@ -92,6 +94,7 @@
       name: 'Jellyfin Full Library Sync',
       type: 'process',
       interval: 'long',
+      cronSchedule: jobs['jellyfin-full-sync'].schedule,
       job: schedule.scheduleJob(jobs['jellyfin-full-sync'].schedule, () => {
         logger.info('Starting scheduled job: Jellyfin Full Sync', {
           label: 'Jobs',
@@ -102,41 +105,6 @@
       cancelFn: () => jobJellyfinFullSync.cancel(),
     });
   }
-=======
-  // Run recently added plex scan every 5 minutes
-  scheduledJobs.push({
-    id: 'plex-recently-added-scan',
-    name: 'Plex Recently Added Scan',
-    type: 'process',
-    interval: 'short',
-    cronSchedule: jobs['plex-recently-added-scan'].schedule,
-    job: schedule.scheduleJob(jobs['plex-recently-added-scan'].schedule, () => {
-      logger.info('Starting scheduled job: Plex Recently Added Scan', {
-        label: 'Jobs',
-      });
-      plexRecentScanner.run();
-    }),
-    running: () => plexRecentScanner.status().running,
-    cancelFn: () => plexRecentScanner.cancel(),
-  });
-
-  // Run full plex scan every 24 hours
-  scheduledJobs.push({
-    id: 'plex-full-scan',
-    name: 'Plex Full Library Scan',
-    type: 'process',
-    interval: 'long',
-    cronSchedule: jobs['plex-full-scan'].schedule,
-    job: schedule.scheduleJob(jobs['plex-full-scan'].schedule, () => {
-      logger.info('Starting scheduled job: Plex Full Library Scan', {
-        label: 'Jobs',
-      });
-      plexFullScanner.run();
-    }),
-    running: () => plexFullScanner.status().running,
-    cancelFn: () => plexFullScanner.cancel(),
-  });
->>>>>>> f20ba3fc
 
   // Run watchlist sync every 5 minutes
   scheduledJobs.push({
