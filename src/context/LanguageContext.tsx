--- conflicted
+++ resolved
@@ -127,15 +127,13 @@
     code: 'ja',
     display: '日本語',
   },
-<<<<<<< HEAD
   ua: {
     code: 'ua',
     display: 'українська',
-=======
+  },
   ko: {
     code: 'ko',
     display: '한국어',
->>>>>>> 7bdd25e5
   },
   'zh-TW': {
     code: 'zh-TW',
