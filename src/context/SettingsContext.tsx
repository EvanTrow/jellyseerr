--- conflicted
+++ resolved
@@ -1,10 +1,7 @@
 import React from 'react';
 import useSWR from 'swr';
-<<<<<<< HEAD
 import { MediaServerType } from '../../server/constants/server';
-=======
 import { PublicSettingsResponse } from '../../server/interfaces/api/settingsInterfaces';
->>>>>>> 6c30d62b
 
 export interface SettingsContextProps {
   currentSettings: PublicSettingsResponse;
@@ -20,16 +17,13 @@
   series4kEnabled: false,
   region: '',
   originalLanguage: '',
-<<<<<<< HEAD
   mediaServerType: MediaServerType.NOT_CONFIGURED,
-=======
   partialRequestsEnabled: true,
   cacheImages: false,
   vapidPublic: '',
   enablePushRegistration: false,
   locale: 'en',
   emailEnabled: false,
->>>>>>> 6c30d62b
 };
 
 export const SettingsContext = React.createContext<SettingsContextProps>({
