--- conflicted
+++ resolved
@@ -43,11 +43,8 @@
   tmdbid: 'TMDB ID',
   tvdbid: 'TheTVDB ID',
   unknowntitle: 'Unknown Title',
-<<<<<<< HEAD
   removearr: 'Remove from {arr}',
-=======
   profileName: 'Profile',
->>>>>>> 2b05fffa
 });
 
 const isMovie = (movie: MovieDetails | TvDetails): movie is MovieDetails => {
