--- conflicted
+++ resolved
@@ -121,15 +121,11 @@
     router.query.manage == '1' ? true : false
   );
   const [showIssueModal, setShowIssueModal] = useState(false);
-<<<<<<< HEAD
-=======
   const [isUpdating, setIsUpdating] = useState<boolean>(false);
   const [toggleWatchlist, setToggleWatchlist] = useState<boolean>(
     !tv?.onUserWatchlist
   );
-  const { publicRuntimeConfig } = getConfig();
   const { addToast } = useToasts();
->>>>>>> 80f63017
 
   const {
     data,
