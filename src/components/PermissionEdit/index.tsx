import React from 'react';
import { defineMessages, useIntl } from 'react-intl';
import { Permission, User } from '../../hooks/useUser';
import PermissionOption, { PermissionItem } from '../PermissionOption';

export const messages = defineMessages({
  admin: 'Admin',
  adminDescription:
    'Full administrator access. Bypasses all other permission checks.',
  users: 'Manage Users',
  usersDescription:
<<<<<<< HEAD
    'Grant permission to manage Jellyseerr users. Users with this permission cannot modify users with or grant the Admin privilege.',
  settings: 'Manage Settings',
  settingsDescription:
    'Grant permission to modify Jellyseerr settings. A user must have this permission to grant it to others.',
  managerequests: 'Manage Requests',
  managerequestsDescription:
    'Grant permission to manage Jellyseerr requests. All requests made by a user with this permission will be automatically approved.',
=======
    'Grant permission to manage users. Users with this permission cannot modify users with or grant the Admin privilege.',
  settings: 'Manage Settings',
  settingsDescription:
    'Grant permission to modify global settings. A user must have this permission to grant it to others.',
  managerequests: 'Manage Requests',
  managerequestsDescription:
    'Grant permission to manage media requests. All requests made by a user with this permission will be automatically approved.',
>>>>>>> 54067e04
  request: 'Request',
  requestDescription: 'Grant permission to submit requests for non-4K media.',
  requestMovies: 'Request Movies',
  requestMoviesDescription:
    'Grant permission to submit requests for non-4K movies.',
  requestTv: 'Request Series',
  requestTvDescription:
    'Grant permission to submit requests for non-4K series.',
  autoapprove: 'Auto-Approve',
  autoapproveDescription:
    'Grant automatic approval for all non-4K media requests.',
  autoapproveMovies: 'Auto-Approve Movies',
  autoapproveMoviesDescription:
    'Grant automatic approval for non-4K movie requests.',
  autoapproveSeries: 'Auto-Approve Series',
  autoapproveSeriesDescription:
    'Grant automatic approval for non-4K series requests.',
  autoapprove4k: 'Auto-Approve 4K',
  autoapprove4kDescription:
    'Grant automatic approval for all 4K media requests.',
  autoapprove4kMovies: 'Auto-Approve 4K Movies',
  autoapprove4kMoviesDescription:
    'Grant automatic approval for 4K movie requests.',
  autoapprove4kSeries: 'Auto-Approve 4K Series',
  autoapprove4kSeriesDescription:
    'Grant automatic approval for 4K series requests.',
  request4k: 'Request 4K',
  request4kDescription: 'Grant permission to submit requests for 4K media.',
  request4kMovies: 'Request 4K Movies',
  request4kMoviesDescription:
    'Grant permission to submit requests for 4K movies.',
  request4kTv: 'Request 4K Series',
  request4kTvDescription: 'Grant permission to submit requests for 4K series.',
  advancedrequest: 'Advanced Requests',
  advancedrequestDescription:
    'Grant permission to modify advanced media request options.',
  viewrequests: 'View Requests',
  viewrequestsDescription:
    'Grant permission to view media requests submitted by other users.',
  manageissues: 'Manage Issues',
  manageissuesDescription: 'Grant permission to manage media issues.',
  createissues: 'Report Issues',
  createissuesDescription: 'Grant permission to report media issues.',
  viewissues: 'View Issues',
  viewissuesDescription:
    'Grant permission to view media issues reported by other users.',
});

interface PermissionEditProps {
  actingUser?: User;
  currentUser?: User;
  currentPermission: number;
  onUpdate: (newPermissions: number) => void;
}

export const PermissionEdit: React.FC<PermissionEditProps> = ({
  actingUser,
  currentUser,
  currentPermission,
  onUpdate,
}) => {
  const intl = useIntl();

  const permissionList: PermissionItem[] = [
    {
      id: 'admin',
      name: intl.formatMessage(messages.admin),
      description: intl.formatMessage(messages.adminDescription),
      permission: Permission.ADMIN,
    },
    {
      id: 'settings',
      name: intl.formatMessage(messages.settings),
      description: intl.formatMessage(messages.settingsDescription),
      permission: Permission.MANAGE_SETTINGS,
    },
    {
      id: 'users',
      name: intl.formatMessage(messages.users),
      description: intl.formatMessage(messages.usersDescription),
      permission: Permission.MANAGE_USERS,
    },
    {
      id: 'managerequest',
      name: intl.formatMessage(messages.managerequests),
      description: intl.formatMessage(messages.managerequestsDescription),
      permission: Permission.MANAGE_REQUESTS,
      children: [
        {
          id: 'advancedrequest',
          name: intl.formatMessage(messages.advancedrequest),
          description: intl.formatMessage(messages.advancedrequestDescription),
          permission: Permission.REQUEST_ADVANCED,
        },
        {
          id: 'viewrequests',
          name: intl.formatMessage(messages.viewrequests),
          description: intl.formatMessage(messages.viewrequestsDescription),
          permission: Permission.REQUEST_VIEW,
        },
      ],
    },
    {
      id: 'request',
      name: intl.formatMessage(messages.request),
      description: intl.formatMessage(messages.requestDescription),
      permission: Permission.REQUEST,
      children: [
        {
          id: 'request-movies',
          name: intl.formatMessage(messages.requestMovies),
          description: intl.formatMessage(messages.requestMoviesDescription),
          permission: Permission.REQUEST_MOVIE,
        },
        {
          id: 'request-tv',
          name: intl.formatMessage(messages.requestTv),
          description: intl.formatMessage(messages.requestTvDescription),
          permission: Permission.REQUEST_TV,
        },
      ],
    },
    {
      id: 'autoapprove',
      name: intl.formatMessage(messages.autoapprove),
      description: intl.formatMessage(messages.autoapproveDescription),
      permission: Permission.AUTO_APPROVE,
      requires: [{ permissions: [Permission.REQUEST] }],
      children: [
        {
          id: 'autoapprovemovies',
          name: intl.formatMessage(messages.autoapproveMovies),
          description: intl.formatMessage(
            messages.autoapproveMoviesDescription
          ),
          permission: Permission.AUTO_APPROVE_MOVIE,
          requires: [
            {
              permissions: [Permission.REQUEST, Permission.REQUEST_MOVIE],
              type: 'or',
            },
          ],
        },
        {
          id: 'autoapprovetv',
          name: intl.formatMessage(messages.autoapproveSeries),
          description: intl.formatMessage(
            messages.autoapproveSeriesDescription
          ),
          permission: Permission.AUTO_APPROVE_TV,
          requires: [
            {
              permissions: [Permission.REQUEST, Permission.REQUEST_TV],
              type: 'or',
            },
          ],
        },
      ],
    },
    {
      id: 'request4k',
      name: intl.formatMessage(messages.request4k),
      description: intl.formatMessage(messages.request4kDescription),
      permission: Permission.REQUEST_4K,
      children: [
        {
          id: 'request4k-movies',
          name: intl.formatMessage(messages.request4kMovies),
          description: intl.formatMessage(messages.request4kMoviesDescription),
          permission: Permission.REQUEST_4K_MOVIE,
        },
        {
          id: 'request4k-tv',
          name: intl.formatMessage(messages.request4kTv),
          description: intl.formatMessage(messages.request4kTvDescription),
          permission: Permission.REQUEST_4K_TV,
        },
      ],
    },
    {
      id: 'autoapprove4k',
      name: intl.formatMessage(messages.autoapprove4k),
      description: intl.formatMessage(messages.autoapprove4kDescription),
      permission: Permission.AUTO_APPROVE_4K,
      requires: [
        {
          permissions: [Permission.REQUEST_4K],
        },
      ],
      children: [
        {
          id: 'autoapprove4k-movies',
          name: intl.formatMessage(messages.autoapprove4kMovies),
          description: intl.formatMessage(
            messages.autoapprove4kMoviesDescription
          ),
          permission: Permission.AUTO_APPROVE_4K_MOVIE,
          requires: [
            {
              permissions: [Permission.REQUEST_4K, Permission.REQUEST_4K_MOVIE],
              type: 'or',
            },
          ],
        },
        {
          id: 'autoapprove4k-tv',
          name: intl.formatMessage(messages.autoapprove4kSeries),
          description: intl.formatMessage(
            messages.autoapprove4kSeriesDescription
          ),
          permission: Permission.AUTO_APPROVE_4K_TV,
          requires: [
            {
              permissions: [Permission.REQUEST_4K, Permission.REQUEST_4K_TV],
              type: 'or',
            },
          ],
        },
      ],
    },
    {
      id: 'manageissues',
      name: intl.formatMessage(messages.manageissues),
      description: intl.formatMessage(messages.manageissuesDescription),
      permission: Permission.MANAGE_ISSUES,
      children: [
        {
          id: 'createissues',
          name: intl.formatMessage(messages.createissues),
          description: intl.formatMessage(messages.createissuesDescription),
          permission: Permission.CREATE_ISSUES,
        },
        {
          id: 'viewissues',
          name: intl.formatMessage(messages.viewissues),
          description: intl.formatMessage(messages.viewissuesDescription),
          permission: Permission.VIEW_ISSUES,
        },
      ],
    },
  ];

  return (
    <>
      {permissionList.map((permissionItem) => (
        <PermissionOption
          key={`permission-option-${permissionItem.id}`}
          option={permissionItem}
          actingUser={actingUser}
          currentUser={currentUser}
          currentPermission={currentPermission}
          onUpdate={(newPermission) => onUpdate(newPermission)}
        />
      ))}
    </>
  );
};

export default PermissionEdit;<|MERGE_RESOLUTION|>--- conflicted
+++ resolved
@@ -9,15 +9,6 @@
     'Full administrator access. Bypasses all other permission checks.',
   users: 'Manage Users',
   usersDescription:
-<<<<<<< HEAD
-    'Grant permission to manage Jellyseerr users. Users with this permission cannot modify users with or grant the Admin privilege.',
-  settings: 'Manage Settings',
-  settingsDescription:
-    'Grant permission to modify Jellyseerr settings. A user must have this permission to grant it to others.',
-  managerequests: 'Manage Requests',
-  managerequestsDescription:
-    'Grant permission to manage Jellyseerr requests. All requests made by a user with this permission will be automatically approved.',
-=======
     'Grant permission to manage users. Users with this permission cannot modify users with or grant the Admin privilege.',
   settings: 'Manage Settings',
   settingsDescription:
@@ -25,7 +16,6 @@
   managerequests: 'Manage Requests',
   managerequestsDescription:
     'Grant permission to manage media requests. All requests made by a user with this permission will be automatically approved.',
->>>>>>> 54067e04
   request: 'Request',
   requestDescription: 'Grant permission to submit requests for non-4K media.',
   requestMovies: 'Request Movies',
