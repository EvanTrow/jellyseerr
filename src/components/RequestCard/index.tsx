--- conflicted
+++ resolved
@@ -62,9 +62,9 @@
   const { hasPermission } = useUser();
   const intl = useIntl();
 
-  const { plexUrl, plexUrl4k } = useDeepLinks({
-    plexUrl: requestData?.media?.plexUrl,
-    plexUrl4k: requestData?.media?.plexUrl4k,
+  const { mediaUrl: plexUrl, mediaUrl4k: plexUrl4k } = useDeepLinks({
+    mediaUrl: requestData?.media?.mediaUrl,
+    mediaUrl4k: requestData?.media?.mediaUrl4k,
     iOSPlexUrl: requestData?.media?.iOSPlexUrl,
     iOSPlexUrl4k: requestData?.media?.iOSPlexUrl4k,
   });
@@ -146,15 +146,7 @@
                         ).length > 0
                       }
                       is4k={requestData.is4k}
-<<<<<<< HEAD
-                      plexUrl={
-                        requestData.is4k
-                          ? requestData.media.mediaUrl4k
-                          : requestData.media.mediaUrl
-                      }
-=======
                       plexUrl={requestData.is4k ? plexUrl4k : plexUrl}
->>>>>>> 76a7ceb7
                       serviceUrl={
                         requestData.is4k
                           ? requestData.media.serviceUrl4k
@@ -229,9 +221,9 @@
     fallbackData: request,
   });
 
-  const { plexUrl, plexUrl4k } = useDeepLinks({
-    plexUrl: requestData?.media?.plexUrl,
-    plexUrl4k: requestData?.media?.plexUrl4k,
+  const { mediaUrl: plexUrl, mediaUrl4k: plexUrl4k } = useDeepLinks({
+    mediaUrl: requestData?.media?.mediaUrl,
+    mediaUrl4k: requestData?.media?.mediaUrl4k,
     iOSPlexUrl: requestData?.media?.iOSPlexUrl,
     iOSPlexUrl4k: requestData?.media?.iOSPlexUrl4k,
   });
@@ -415,15 +407,7 @@
                 is4k={requestData.is4k}
                 tmdbId={requestData.media.tmdbId}
                 mediaType={requestData.type}
-<<<<<<< HEAD
-                plexUrl={
-                  requestData.is4k
-                    ? requestData.media.mediaUrl4k
-                    : requestData.media.mediaUrl
-                }
-=======
                 plexUrl={requestData.is4k ? plexUrl4k : plexUrl}
->>>>>>> 76a7ceb7
                 serviceUrl={
                   requestData.is4k
                     ? requestData.media.serviceUrl4k
