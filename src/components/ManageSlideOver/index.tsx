--- conflicted
+++ resolved
@@ -26,12 +26,7 @@
 import type { RadarrSettings, SonarrSettings } from '@server/lib/settings';
 import type { MovieDetails } from '@server/models/Movie';
 import type { TvDetails } from '@server/models/Tv';
-<<<<<<< HEAD
-import axios from 'axios';
-=======
-import getConfig from 'next/config';
 import Image from 'next/image';
->>>>>>> b36bb3fa
 import Link from 'next/link';
 import { useIntl } from 'react-intl';
 import useSWR from 'swr';
