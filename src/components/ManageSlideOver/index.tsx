import Button from '@app/components/Common/Button';
import ConfirmButton from '@app/components/Common/ConfirmButton';
import SlideOver from '@app/components/Common/SlideOver';
import DownloadBlock from '@app/components/DownloadBlock';
import IssueBlock from '@app/components/IssueBlock';
import RequestBlock from '@app/components/RequestBlock';
import useSettings from '@app/hooks/useSettings';
import { Permission, useUser } from '@app/hooks/useUser';
import globalMessages from '@app/i18n/globalMessages';
<<<<<<< HEAD

import { Bars4Icon, ServerIcon } from '@heroicons/react/24/outline';
import {
  CheckCircleIcon,
  DocumentMinusIcon,
  TrashIcon,
} from '@heroicons/react/24/solid';

=======
import { Bars4Icon, ServerIcon } from '@heroicons/react/24/outline';
import { CheckCircleIcon, DocumentMinusIcon } from '@heroicons/react/24/solid';
>>>>>>> 572a7db4
import { IssueStatus } from '@server/constants/issue';
import {
  MediaRequestStatus,
  MediaStatus,
  MediaType,
} from '@server/constants/media';
import { MediaServerType } from '@server/constants/server';
import type { MediaWatchDataResponse } from '@server/interfaces/api/mediaInterfaces';
import type { RadarrSettings, SonarrSettings } from '@server/lib/settings';
import type { MovieDetails } from '@server/models/Movie';
import type { TvDetails } from '@server/models/Tv';
import axios from 'axios';
import getConfig from 'next/config';
import Link from 'next/link';
import { defineMessages, useIntl } from 'react-intl';
import useSWR from 'swr';

const messages = defineMessages({
  manageModalTitle: 'Manage {mediaType}',
  manageModalIssues: 'Open Issues',
  manageModalRequests: 'Requests',
  manageModalMedia: 'Media',
  manageModalMedia4k: '4K Media',
  manageModalAdvanced: 'Advanced',
  manageModalNoRequests: 'No requests.',
  manageModalClearMedia: 'Clear Data',
  manageModalClearMediaWarning:
    '* This will irreversibly remove all data for this {mediaType}, including any requests. If this item exists in your {mediaServerName} library, the media information will be recreated during the next scan.',
<<<<<<< HEAD
  manageModalRemoveMediaWarning:
    '* This will irreversibly remove this {mediaType} from {arr}, including all files.',
=======
>>>>>>> 572a7db4
  openarr: 'Open in {arr}',
  removearr: 'Remove from {arr}',
  openarr4k: 'Open in 4K {arr}',
  removearr4k: 'Remove from 4K {arr}',
  downloadstatus: 'Downloads',
  markavailable: 'Mark as Available',
  mark4kavailable: 'Mark as Available in 4K',
  markallseasonsavailable: 'Mark All Seasons as Available',
  markallseasons4kavailable: 'Mark All Seasons as Available in 4K',
  opentautulli: 'Open in Tautulli',
  plays:
    '<strong>{playCount, number}</strong> {playCount, plural, one {play} other {plays}}',
  pastdays: 'Past {days, number} Days',
  alltime: 'All Time',
  playedby: 'Played By',
  movie: 'movie',
  tvshow: 'series',
});

const isMovie = (movie: MovieDetails | TvDetails): movie is MovieDetails => {
  return (movie as MovieDetails).title !== undefined;
};

interface ManageSlideOverProps {
  // mediaType: 'movie' | 'tv';
  show?: boolean;
  onClose: () => void;
  revalidate: () => void;
}

interface ManageSlideOverMovieProps extends ManageSlideOverProps {
  mediaType: 'movie';
  data: MovieDetails;
}

interface ManageSlideOverTvProps extends ManageSlideOverProps {
  mediaType: 'tv';
  data: TvDetails;
}

const ManageSlideOver = ({
  show,
  mediaType,
  onClose,
  data,
  revalidate,
}: ManageSlideOverMovieProps | ManageSlideOverTvProps) => {
  const { user: currentUser, hasPermission } = useUser();
  const intl = useIntl();
  const settings = useSettings();
  const { publicRuntimeConfig } = getConfig();
  const { data: watchData } = useSWR<MediaWatchDataResponse>(
    settings.currentSettings.mediaServerType === MediaServerType.PLEX &&
      data.mediaInfo &&
      hasPermission(Permission.ADMIN)
      ? `/api/v1/media/${data.mediaInfo.id}/watch_data`
      : null
  );
  const { data: radarrData } = useSWR<RadarrSettings[]>(
    '/api/v1/settings/radarr'
  );
  const { data: sonarrData } = useSWR<SonarrSettings[]>(
    '/api/v1/settings/sonarr'
  );

  const deleteMedia = async () => {
    if (data.mediaInfo) {
      await axios.delete(`/api/v1/media/${data.mediaInfo.id}`);
      revalidate();
    }
  };

  const deleteMediaFile = async () => {
    if (data.mediaInfo) {
      await axios.delete(`/api/v1/media/${data.mediaInfo.id}/file`);
      await axios.delete(`/api/v1/media/${data.mediaInfo.id}`);
      revalidate();
    }
  };

  const isDefaultService = () => {
    if (data.mediaInfo) {
      if (data.mediaInfo.mediaType === MediaType.MOVIE) {
        return (
          radarrData?.find(
            (radarr) =>
              radarr.isDefault && radarr.id === data.mediaInfo?.serviceId
          ) !== undefined
        );
      } else {
        return (
          sonarrData?.find(
            (sonarr) =>
              sonarr.isDefault && sonarr.id === data.mediaInfo?.serviceId
          ) !== undefined
        );
      }
    }
    return false;
  };

  const markAvailable = async (is4k = false) => {
    if (data.mediaInfo) {
      await axios.post(`/api/v1/media/${data.mediaInfo?.id}/available`, {
        is4k,
      });
      revalidate();
    }
  };

  const requests =
    data.mediaInfo?.requests?.filter(
      (request) => request.status !== MediaRequestStatus.DECLINED
    ) ?? [];

  const openIssues =
    data.mediaInfo?.issues?.filter(
      (issue) => issue.status === IssueStatus.OPEN
    ) ?? [];

  const styledPlayCount = (playCount: number): JSX.Element => {
    return (
      <>
        {intl.formatMessage(messages.plays, {
          playCount,
          strong: (msg: React.ReactNode) => (
            <strong className="text-2xl font-semibold">{msg}</strong>
          ),
        })}
      </>
    );
  };

  return (
    <SlideOver
      show={show}
      title={intl.formatMessage(messages.manageModalTitle, {
        mediaType: intl.formatMessage(
          mediaType === 'movie' ? globalMessages.movie : globalMessages.tvshow
        ),
      })}
      onClose={() => onClose()}
      subText={isMovie(data) ? data.title : data.name}
    >
      <div className="space-y-6">
        {((data?.mediaInfo?.downloadStatus ?? []).length > 0 ||
          (data?.mediaInfo?.downloadStatus4k ?? []).length > 0) && (
          <div>
            <h3 className="mb-2 text-xl font-bold">
              {intl.formatMessage(messages.downloadstatus)}
            </h3>
            <div className="overflow-hidden rounded-md border border-gray-700 shadow">
              <ul>
                {data.mediaInfo?.downloadStatus?.map((status, index) => (
                  <li
                    key={`dl-status-${status.externalId}-${index}`}
                    className="border-b border-gray-700 last:border-b-0"
                  >
                    <DownloadBlock downloadItem={status} />
                  </li>
                ))}
                {data.mediaInfo?.downloadStatus4k?.map((status, index) => (
                  <li
                    key={`dl-status-${status.externalId}-${index}`}
                    className="border-b border-gray-700 last:border-b-0"
                  >
                    <DownloadBlock downloadItem={status} is4k />
                  </li>
                ))}
              </ul>
            </div>
          </div>
        )}
        {hasPermission([Permission.MANAGE_ISSUES, Permission.VIEW_ISSUES], {
          type: 'or',
        }) &&
          openIssues.length > 0 && (
            <div>
              <h3 className="mb-2 text-xl font-bold">
                {intl.formatMessage(messages.manageModalIssues)}
              </h3>
              <div className="overflow-hidden rounded-md border border-gray-700 shadow">
                <ul>
                  {openIssues.map((issue) => (
                    <li
                      key={`manage-issue-${issue.id}`}
                      className="border-b border-gray-700 last:border-b-0"
                    >
                      <IssueBlock issue={issue} />
                    </li>
                  ))}
                </ul>
              </div>
            </div>
          )}
        {requests.length > 0 && (
          <div>
            <h3 className="mb-2 text-xl font-bold">
              {intl.formatMessage(messages.manageModalRequests)}
            </h3>
            <div className="overflow-hidden rounded-md border border-gray-700 shadow">
              <ul>
                {requests.map((request) => (
                  <li
                    key={`manage-request-${request.id}`}
                    className="border-b border-gray-700 last:border-b-0"
                  >
                    <RequestBlock
                      request={request}
                      onUpdate={() => revalidate()}
                    />
                  </li>
                ))}
              </ul>
            </div>
          </div>
        )}
        {hasPermission(Permission.ADMIN) &&
          (data.mediaInfo?.serviceUrl ||
            data.mediaInfo?.tautulliUrl ||
            watchData?.data) && (
            <div>
              <h3 className="mb-2 text-xl font-bold">
                {intl.formatMessage(messages.manageModalMedia)}
              </h3>
              <div className="space-y-2">
                {(watchData?.data || data.mediaInfo?.tautulliUrl) && (
                  <div>
                    {!!watchData?.data && (
                      <div
                        className={`grid grid-cols-1 divide-y divide-gray-700 overflow-hidden border-gray-700 text-sm text-gray-300 shadow ${
                          data.mediaInfo?.tautulliUrl
                            ? 'rounded-t-md border-x border-t'
                            : 'rounded-md border'
                        }`}
                      >
                        <div className="grid grid-cols-3 divide-x divide-gray-700">
                          <div className="px-4 py-3">
                            <div className="font-bold">
                              {intl.formatMessage(messages.pastdays, {
                                days: 7,
                              })}
                            </div>
                            <div className="text-white">
                              {styledPlayCount(watchData.data.playCount7Days)}
                            </div>
                          </div>
                          <div className="px-4 py-3">
                            <div className="font-bold">
                              {intl.formatMessage(messages.pastdays, {
                                days: 30,
                              })}
                            </div>
                            <div className="text-white">
                              {styledPlayCount(watchData.data.playCount30Days)}
                            </div>
                          </div>
                          <div className="px-4 py-3">
                            <div className="font-bold">
                              {intl.formatMessage(messages.alltime)}
                            </div>
                            <div className="text-white">
                              {styledPlayCount(watchData.data.playCount)}
                            </div>
                          </div>
                        </div>
                        {!!watchData.data.users.length && (
                          <div className="flex flex-row space-x-2 px-4 pt-3 pb-2">
                            <span className="shrink-0 font-bold leading-8">
                              {intl.formatMessage(messages.playedby)}
                            </span>
                            <span className="flex flex-row flex-wrap">
                              {watchData.data.users.map((user) => (
                                <Link
                                  href={
                                    currentUser?.id === user.id
                                      ? '/profile'
                                      : `/users/${user.id}`
                                  }
                                  key={`watch-user-${user.id}`}
                                >
                                  <a className="z-0 mb-1 -mr-2 shrink-0 hover:z-50">
                                    <img
                                      src={user.avatar}
                                      alt={user.displayName}
                                      className="h-8 w-8 scale-100 transform-gpu rounded-full object-cover ring-1 ring-gray-500 transition duration-300 hover:scale-105"
                                    />
                                  </a>
                                </Link>
                              ))}
                            </span>
                          </div>
                        )}
                      </div>
                    )}
                    {data.mediaInfo?.tautulliUrl && (
                      <a
                        href={data.mediaInfo.tautulliUrl}
                        target="_blank"
                        rel="noreferrer"
                      >
                        <Button
                          buttonType="ghost"
                          className={`w-full ${
                            watchData?.data ? 'rounded-t-none' : ''
                          }`}
                        >
                          <Bars4Icon />
                          <span>
                            {intl.formatMessage(messages.opentautulli)}
                          </span>
                        </Button>
                      </a>
                    )}
                  </div>
                )}
                {data.mediaInfo?.serviceUrl && (
                  <a
                    href={data?.mediaInfo?.serviceUrl}
                    target="_blank"
                    rel="noreferrer"
                    className="block"
                  >
                    <Button buttonType="ghost" className="w-full">
                      <ServerIcon />
                      <span>
                        {intl.formatMessage(messages.openarr, {
                          arr: mediaType === 'movie' ? 'Radarr' : 'Sonarr',
                        })}
                      </span>
                    </Button>
                  </a>
                )}

                {hasPermission(Permission.ADMIN) &&
                  data?.mediaInfo?.serviceUrl &&
                  isDefaultService() && (
                    <div>
                      <ConfirmButton
                        onClick={() => deleteMediaFile()}
                        confirmText={intl.formatMessage(
                          globalMessages.areyousure
                        )}
                        className="w-full"
                      >
                        <TrashIcon />
                        <span>
                          {intl.formatMessage(messages.removearr, {
                            arr: mediaType === 'movie' ? 'Radarr' : 'Sonarr',
                          })}
                        </span>
                      </ConfirmButton>
                      <div className="mt-1 text-xs text-gray-400">
                        {intl.formatMessage(
                          messages.manageModalRemoveMediaWarning,
                          {
                            mediaType: intl.formatMessage(
                              mediaType === 'movie'
                                ? messages.movie
                                : messages.tvshow
                            ),
                            arr: mediaType === 'movie' ? 'Radarr' : 'Sonarr',
                          }
                        )}
                      </div>
                    </div>
                  )}
              </div>
            </div>
          )}
        {hasPermission(Permission.ADMIN) &&
          (data.mediaInfo?.serviceUrl4k ||
            data.mediaInfo?.tautulliUrl4k ||
            watchData?.data4k) && (
            <div>
              <h3 className="mb-2 text-xl font-bold">
                {intl.formatMessage(messages.manageModalMedia4k)}
              </h3>
              <div className="space-y-2">
                {(watchData?.data4k || data.mediaInfo?.tautulliUrl4k) && (
                  <div>
                    {watchData?.data4k && (
                      <div
                        className={`grid grid-cols-1 divide-y divide-gray-700 overflow-hidden border-gray-700 text-sm text-gray-300 shadow ${
                          data.mediaInfo?.tautulliUrl4k
                            ? 'rounded-t-md border-x border-t'
                            : 'rounded-md border'
                        }`}
                      >
                        <div className="grid grid-cols-3 divide-x divide-gray-700">
                          <div className="px-4 py-3">
                            <div className="font-bold">
                              {intl.formatMessage(messages.pastdays, {
                                days: 7,
                              })}
                            </div>
                            <div className="text-white">
                              {styledPlayCount(watchData.data4k.playCount7Days)}
                            </div>
                          </div>
                          <div className="px-4 py-3">
                            <div className="font-bold">
                              {intl.formatMessage(messages.pastdays, {
                                days: 30,
                              })}
                            </div>
                            <div className="text-white">
                              {styledPlayCount(
                                watchData.data4k.playCount30Days
                              )}
                            </div>
                          </div>
                          <div className="px-4 py-3">
                            <div className="font-bold">
                              {intl.formatMessage(messages.alltime)}
                            </div>
                            <div className="text-white">
                              {styledPlayCount(watchData.data4k.playCount)}
                            </div>
                          </div>
                        </div>
                        {!!watchData.data4k.users.length && (
                          <div className="flex flex-row space-x-2 px-4 pt-3 pb-2">
                            <span className="shrink-0 font-bold leading-8">
                              {intl.formatMessage(messages.playedby)}
                            </span>
                            <span className="flex flex-row flex-wrap">
                              {watchData.data4k.users.map((user) => (
                                <Link
                                  href={
                                    currentUser?.id === user.id
                                      ? '/profile'
                                      : `/users/${user.id}`
                                  }
                                  key={`watch-user-${user.id}`}
                                >
                                  <a className="z-0 mb-1 -mr-2 shrink-0 hover:z-50">
                                    <img
                                      src={user.avatar}
                                      alt={user.displayName}
                                      className="h-8 w-8 scale-100 transform-gpu rounded-full object-cover ring-1 ring-gray-500 transition duration-300 hover:scale-105"
                                    />
                                  </a>
                                </Link>
                              ))}
                            </span>
                          </div>
                        )}
                      </div>
                    )}
                    {data.mediaInfo?.tautulliUrl4k && (
                      <a
                        href={data.mediaInfo.tautulliUrl4k}
                        target="_blank"
                        rel="noreferrer"
                      >
                        <Button
                          buttonType="ghost"
                          className={`w-full ${
                            watchData?.data4k ? 'rounded-t-none' : ''
                          }`}
                        >
                          <Bars4Icon />
                          <span>
                            {intl.formatMessage(messages.opentautulli)}
                          </span>
                        </Button>
                      </a>
                    )}
                  </div>
                )}
                {data?.mediaInfo?.serviceUrl4k && (
                  <>
                    <a
                      href={data?.mediaInfo?.serviceUrl4k}
                      target="_blank"
                      rel="noreferrer"
                      className="block"
                    >
                      <Button buttonType="ghost" className="w-full">
                        <ServerIcon />
                        <span>
                          {intl.formatMessage(messages.openarr4k, {
                            arr: mediaType === 'movie' ? 'Radarr' : 'Sonarr',
                          })}
                        </span>
                      </Button>
                    </a>
                    {isDefaultService() && (
                      <div>
                        <ConfirmButton
                          onClick={() => deleteMediaFile()}
                          confirmText={intl.formatMessage(
                            globalMessages.areyousure
                          )}
                          className="w-full"
                        >
                          <TrashIcon />
                          <span>
                            {intl.formatMessage(messages.removearr4k, {
                              arr: mediaType === 'movie' ? 'Radarr' : 'Sonarr',
                            })}
                          </span>
                        </ConfirmButton>
                        <div className="mt-1 text-xs text-gray-400">
                          {intl.formatMessage(
                            messages.manageModalRemoveMediaWarning,
                            {
                              mediaType: intl.formatMessage(
                                mediaType === 'movie'
                                  ? messages.movie
                                  : messages.tvshow
                              ),
                              arr: mediaType === 'movie' ? 'Radarr' : 'Sonarr',
                            }
                          )}
                        </div>
                      </div>
                    )}
                  </>
                )}
              </div>
            </div>
          )}
        {hasPermission(Permission.ADMIN) && data?.mediaInfo && (
          <div>
            <h3 className="mb-2 text-xl font-bold">
              {intl.formatMessage(messages.manageModalAdvanced)}
            </h3>
            <div className="space-y-2">
              {data?.mediaInfo.status !== MediaStatus.AVAILABLE && (
                <Button
                  onClick={() => markAvailable()}
                  className="w-full"
                  buttonType="success"
                >
                  <CheckCircleIcon />
                  <span>
                    {intl.formatMessage(
                      mediaType === 'movie'
                        ? messages.markavailable
                        : messages.markallseasonsavailable
                    )}
                  </span>
                </Button>
              )}
              {data?.mediaInfo.status4k !== MediaStatus.AVAILABLE &&
                settings.currentSettings.series4kEnabled && (
                  <Button
                    onClick={() => markAvailable(true)}
                    className="w-full"
                    buttonType="success"
                  >
                    <CheckCircleIcon />
                    <span>
                      {intl.formatMessage(
                        mediaType === 'movie'
                          ? messages.mark4kavailable
                          : messages.markallseasons4kavailable
                      )}
                    </span>
                  </Button>
                )}
              <div>
                <ConfirmButton
                  onClick={() => deleteMedia()}
                  confirmText={intl.formatMessage(globalMessages.areyousure)}
                  className="w-full"
                >
                  <DocumentMinusIcon />
                  <span>
                    {intl.formatMessage(messages.manageModalClearMedia)}
                  </span>
                </ConfirmButton>
                <div className="mt-2 text-xs text-gray-400">
                  {intl.formatMessage(messages.manageModalClearMediaWarning, {
                    mediaType: intl.formatMessage(
                      mediaType === 'movie' ? messages.movie : messages.tvshow
                    ),
                    mediaServerName:
                      publicRuntimeConfig.JELLYFIN_TYPE == 'emby'
                        ? 'Emby'
                        : settings.currentSettings.mediaServerType ===
                          MediaServerType.PLEX
                        ? 'Plex'
                        : 'Jellyfin',
                  })}
                </div>
              </div>
            </div>
          </div>
        )}
      </div>
    </SlideOver>
  );
};

export default ManageSlideOver;<|MERGE_RESOLUTION|>--- conflicted
+++ resolved
@@ -7,19 +7,12 @@
 import useSettings from '@app/hooks/useSettings';
 import { Permission, useUser } from '@app/hooks/useUser';
 import globalMessages from '@app/i18n/globalMessages';
-<<<<<<< HEAD
-
 import { Bars4Icon, ServerIcon } from '@heroicons/react/24/outline';
 import {
   CheckCircleIcon,
   DocumentMinusIcon,
   TrashIcon,
 } from '@heroicons/react/24/solid';
-
-=======
-import { Bars4Icon, ServerIcon } from '@heroicons/react/24/outline';
-import { CheckCircleIcon, DocumentMinusIcon } from '@heroicons/react/24/solid';
->>>>>>> 572a7db4
 import { IssueStatus } from '@server/constants/issue';
 import {
   MediaRequestStatus,
@@ -48,11 +41,8 @@
   manageModalClearMedia: 'Clear Data',
   manageModalClearMediaWarning:
     '* This will irreversibly remove all data for this {mediaType}, including any requests. If this item exists in your {mediaServerName} library, the media information will be recreated during the next scan.',
-<<<<<<< HEAD
   manageModalRemoveMediaWarning:
     '* This will irreversibly remove this {mediaType} from {arr}, including all files.',
-=======
->>>>>>> 572a7db4
   openarr: 'Open in {arr}',
   removearr: 'Remove from {arr}',
   openarr4k: 'Open in 4K {arr}',
