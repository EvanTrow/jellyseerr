import RTAudFresh from '@app/assets/rt_aud_fresh.svg';
import RTAudRotten from '@app/assets/rt_aud_rotten.svg';
import RTFresh from '@app/assets/rt_fresh.svg';
import RTRotten from '@app/assets/rt_rotten.svg';
import ImdbLogo from '@app/assets/services/imdb.svg';
import TmdbLogo from '@app/assets/tmdb_logo.svg';
import Button from '@app/components/Common/Button';
import CachedImage from '@app/components/Common/CachedImage';
import LoadingSpinner from '@app/components/Common/LoadingSpinner';
import PageTitle from '@app/components/Common/PageTitle';
import type { PlayButtonLink } from '@app/components/Common/PlayButton';
import PlayButton from '@app/components/Common/PlayButton';
import Tag from '@app/components/Common/Tag';
import Tooltip from '@app/components/Common/Tooltip';
import ExternalLinkBlock from '@app/components/ExternalLinkBlock';
import IssueModal from '@app/components/IssueModal';
import ManageSlideOver from '@app/components/ManageSlideOver';
import MediaSlider from '@app/components/MediaSlider';
import PersonCard from '@app/components/PersonCard';
import RequestButton from '@app/components/RequestButton';
import Slider from '@app/components/Slider';
import StatusBadge from '@app/components/StatusBadge';
import useDeepLinks from '@app/hooks/useDeepLinks';
import useLocale from '@app/hooks/useLocale';
import useSettings from '@app/hooks/useSettings';
import { Permission, useUser } from '@app/hooks/useUser';
import globalMessages from '@app/i18n/globalMessages';
import Error from '@app/pages/_error';
import { sortCrewPriority } from '@app/utils/creditHelpers';
import { refreshIntervalHelper } from '@app/utils/refreshIntervalHelper';
import {
  ArrowRightCircleIcon,
  CloudIcon,
  CogIcon,
  ExclamationTriangleIcon,
  FilmIcon,
  PlayIcon,
  TicketIcon,
} from '@heroicons/react/24/outline';
import {
  ChevronDoubleDownIcon,
  ChevronDoubleUpIcon,
} from '@heroicons/react/24/solid';
import { type RatingResponse } from '@server/api/ratings';
import { IssueStatus } from '@server/constants/issue';
import { MediaStatus } from '@server/constants/media';
import { MediaServerType } from '@server/constants/server';
import type { MovieDetails as MovieDetailsType } from '@server/models/Movie';
import { hasFlag } from 'country-flag-icons';
import 'country-flag-icons/3x2/flags.css';
import { uniqBy } from 'lodash';
import getConfig from 'next/config';
import Link from 'next/link';
import { useRouter } from 'next/router';
import { useEffect, useMemo, useState } from 'react';
import { defineMessages, useIntl } from 'react-intl';
import useSWR from 'swr';

const messages = defineMessages({
  originaltitle: 'Original Title',
  releasedate:
    '{releaseCount, plural, one {Release Date} other {Release Dates}}',
  revenue: 'Revenue',
  budget: 'Budget',
  watchtrailer: 'Watch Trailer',
  originallanguage: 'Original Language',
  overview: 'Overview',
  runtime: '{minutes} minutes',
  cast: 'Cast',
  recommendations: 'Recommendations',
  similar: 'Similar Titles',
  overviewunavailable: 'Overview unavailable.',
  studio: '{studioCount, plural, one {Studio} other {Studios}}',
  viewfullcrew: 'View Full Crew',
  openradarr: 'Open Movie in Radarr',
  openradarr4k: 'Open Movie in 4K Radarr',
  downloadstatus: 'Download Status',
  play: 'Play on {mediaServerName}',
  play4k: 'Play 4K on {mediaServerName}',
  markavailable: 'Mark as Available',
  mark4kavailable: 'Mark as Available in 4K',
  showmore: 'Show More',
  showless: 'Show Less',
  streamingproviders: 'Currently Streaming On',
  productioncountries:
    'Production {countryCount, plural, one {Country} other {Countries}}',
  theatricalrelease: 'Theatrical Release',
  digitalrelease: 'Digital Release',
  physicalrelease: 'Physical Release',
  reportissue: 'Report an Issue',
  managemovie: 'Manage Movie',
  rtcriticsscore: 'Rotten Tomatoes Tomatometer',
  rtaudiencescore: 'Rotten Tomatoes Audience Score',
  tmdbuserscore: 'TMDB User Score',
  imdbuserscore: 'IMDB User Score',
});

interface MovieDetailsProps {
  movie?: MovieDetailsType;
}

const MovieDetails = ({ movie }: MovieDetailsProps) => {
  const settings = useSettings();
  const { user, hasPermission } = useUser();
  const router = useRouter();
  const intl = useIntl();
  const { locale } = useLocale();
  const [showManager, setShowManager] = useState(
    router.query.manage == '1' ? true : false
  );
  const minStudios = 3;
  const [showMoreStudios, setShowMoreStudios] = useState(false);
  const [showIssueModal, setShowIssueModal] = useState(false);
  const { publicRuntimeConfig } = getConfig();

  const {
    data,
    error,
    mutate: revalidate,
  } = useSWR<MovieDetailsType>(`/api/v1/movie/${router.query.movieId}`, {
    fallbackData: movie,
    refreshInterval: refreshIntervalHelper(
      {
        downloadStatus: movie?.mediaInfo?.downloadStatus,
        downloadStatus4k: movie?.mediaInfo?.downloadStatus4k,
      },
      15000
    ),
  });

  const { data: ratingData } = useSWR<RatingResponse>(
    `/api/v1/movie/${router.query.movieId}/ratingscombined`
  );

  const sortedCrew = useMemo(
    () => sortCrewPriority(data?.credits.crew ?? []),
    [data]
  );

  useEffect(() => {
    setShowManager(router.query.manage == '1' ? true : false);
  }, [router.query.manage]);

  const { mediaUrl: plexUrl, mediaUrl4k: plexUrl4k } = useDeepLinks({
    mediaUrl: data?.mediaInfo?.mediaUrl,
    mediaUrl4k: data?.mediaInfo?.mediaUrl4k,
    iOSPlexUrl: data?.mediaInfo?.iOSPlexUrl,
    iOSPlexUrl4k: data?.mediaInfo?.iOSPlexUrl4k,
  });

  if (!data && !error) {
    return <LoadingSpinner />;
  }

  if (!data) {
    return <Error statusCode={404} />;
  }

  const showAllStudios = data.productionCompanies.length <= minStudios + 1;
  const mediaLinks: PlayButtonLink[] = [];

  if (
    plexUrl &&
    hasPermission([Permission.REQUEST, Permission.REQUEST_MOVIE], {
      type: 'or',
    })
  ) {
    mediaLinks.push({
      text: getAvalaibleMediaServerName(),
      url: plexUrl,
      svg: <PlayIcon />,
    });
  }

  if (
    settings.currentSettings.movie4kEnabled &&
    plexUrl4k &&
    hasPermission([Permission.REQUEST_4K, Permission.REQUEST_4K_MOVIE], {
      type: 'or',
    })
  ) {
    mediaLinks.push({
      text: getAvalaible4kMediaServerName(),
      url: plexUrl4k,
      svg: <PlayIcon />,
    });
  }
  const trailerUrl = data.relatedVideos
    ?.filter((r) => r.type === 'Trailer')
    .sort((a, b) => a.size - b.size)
    .pop()?.url;

  if (trailerUrl) {
    mediaLinks.push({
      text: intl.formatMessage(messages.watchtrailer),
      url: trailerUrl,
      svg: <FilmIcon />,
    });
  }

  const region = user?.settings?.region
    ? user.settings.region
    : settings.currentSettings.region
    ? settings.currentSettings.region
    : 'US';

  const releases = data.releases.results.find(
    (r) => r.iso_3166_1 === region
  )?.release_dates;

  // Release date types:
  // 1. Premiere
  // 2. Theatrical (limited)
  // 3. Theatrical
  // 4. Digital
  // 5. Physical
  // 6. TV
  const filteredReleases = uniqBy(
    releases?.filter((r) => r.type > 2 && r.type < 6),
    'type'
  );

  const movieAttributes: React.ReactNode[] = [];

  const certification = releases?.find((r) => r.certification)?.certification;
  if (certification) {
    movieAttributes.push(
      <span className="rounded-md border p-0.5 py-0">{certification}</span>
    );
  }

  if (data.runtime) {
    movieAttributes.push(
      intl.formatMessage(messages.runtime, { minutes: data.runtime })
    );
  }

  if (data.genres.length) {
    movieAttributes.push(
      data.genres
        .map((g) => (
          <Link href={`/discover/movies?genre=${g.id}`} key={`genre-${g.id}`}>
            <a className="hover:underline">{g.name}</a>
          </Link>
        ))
        .reduce((prev, curr) => (
          <>
            {intl.formatMessage(globalMessages.delimitedlist, {
              a: prev,
              b: curr,
            })}
          </>
        ))
    );
  }

  const streamingProviders =
    data?.watchProviders?.find((provider) => provider.iso_3166_1 === region)
      ?.flatrate ?? [];

  function getAvalaibleMediaServerName() {
    if (publicRuntimeConfig.JELLYFIN_TYPE === 'emby') {
      return intl.formatMessage(messages.play, { mediaServerName: 'Emby' });
    }

    if (settings.currentSettings.mediaServerType === MediaServerType.PLEX) {
      return intl.formatMessage(messages.play, { mediaServerName: 'Plex' });
    }

    return intl.formatMessage(messages.play, { mediaServerName: 'Jellyfin' });
  }

  function getAvalaible4kMediaServerName() {
    if (publicRuntimeConfig.JELLYFIN_TYPE === 'emby') {
      return intl.formatMessage(messages.play4k, { mediaServerName: 'Emby' });
    }

    if (settings.currentSettings.mediaServerType === MediaServerType.PLEX) {
      return intl.formatMessage(messages.play4k, { mediaServerName: 'Plex' });
    }

    return intl.formatMessage(messages.play4k, { mediaServerName: 'Jellyfin' });
  }

  return (
    <div
      className="media-page"
      style={{
        height: 493,
      }}
    >
      {data.backdropPath && (
        <div className="media-page-bg-image">
          <CachedImage
            alt=""
            src={`https://image.tmdb.org/t/p/w1920_and_h800_multi_faces/${data.backdropPath}`}
            layout="fill"
            objectFit="cover"
            priority
          />
          <div
            className="absolute inset-0"
            style={{
              backgroundImage:
                'linear-gradient(180deg, rgba(17, 24, 39, 0.47) 0%, rgba(17, 24, 39, 1) 100%)',
            }}
          />
        </div>
      )}
      <PageTitle title={data.title} />
      <IssueModal
        onCancel={() => setShowIssueModal(false)}
        show={showIssueModal}
        mediaType="movie"
        tmdbId={data.id}
      />
      <ManageSlideOver
        data={data}
        mediaType="movie"
        onClose={() => {
          setShowManager(false);
          router.push({
            pathname: router.pathname,
            query: { movieId: router.query.movieId },
          });
        }}
        revalidate={() => revalidate()}
        show={showManager}
      />
      <div className="media-header">
        <div className="media-poster">
          <CachedImage
            src={
              data.posterPath
                ? `https://image.tmdb.org/t/p/w600_and_h900_bestv2${data.posterPath}`
                : '/images/overseerr_poster_not_found.png'
            }
            alt=""
            layout="responsive"
            width={600}
            height={900}
            priority
          />
        </div>
        <div className="media-title">
          <div className="media-status">
            <StatusBadge
              status={data.mediaInfo?.status}
              downloadItem={data.mediaInfo?.downloadStatus}
              title={data.title}
              inProgress={(data.mediaInfo?.downloadStatus ?? []).length > 0}
              tmdbId={data.mediaInfo?.tmdbId}
              mediaType="movie"
              plexUrl={plexUrl}
              serviceUrl={data.mediaInfo?.serviceUrl}
            />
            {settings.currentSettings.movie4kEnabled &&
              hasPermission(
                [
                  Permission.MANAGE_REQUESTS,
                  Permission.REQUEST_4K,
                  Permission.REQUEST_4K_MOVIE,
                ],
                {
                  type: 'or',
                }
              ) && (
                <StatusBadge
                  status={data.mediaInfo?.status4k}
                  downloadItem={data.mediaInfo?.downloadStatus4k}
                  title={data.title}
                  is4k
                  inProgress={
                    (data.mediaInfo?.downloadStatus4k ?? []).length > 0
                  }
                  tmdbId={data.mediaInfo?.tmdbId}
                  mediaType="movie"
                  plexUrl={plexUrl4k}
                  serviceUrl={data.mediaInfo?.serviceUrl4k}
                />
              )}
          </div>
          <h1 data-testid="media-title">
            {data.title}{' '}
            {data.releaseDate && (
              <span className="media-year">
                ({data.releaseDate.slice(0, 4)})
              </span>
            )}
          </h1>
          <span className="media-attributes">
            {movieAttributes.length > 0 &&
              movieAttributes
                .map((t, k) => <span key={k}>{t}</span>)
                .reduce((prev, curr) => (
                  <>
                    {prev}
                    <span>|</span>
                    {curr}
                  </>
                ))}
          </span>
        </div>
        <div className="media-actions">
          <PlayButton links={mediaLinks} />
          <RequestButton
            mediaType="movie"
            media={data.mediaInfo}
            tmdbId={data.id}
            onUpdate={() => revalidate()}
          />
          {(data.mediaInfo?.status === MediaStatus.AVAILABLE ||
            (settings.currentSettings.movie4kEnabled &&
              hasPermission(
                [Permission.REQUEST_4K, Permission.REQUEST_4K_MOVIE],
                {
                  type: 'or',
                }
              ) &&
              data.mediaInfo?.status4k === MediaStatus.AVAILABLE)) &&
            hasPermission(
              [Permission.CREATE_ISSUES, Permission.MANAGE_ISSUES],
              {
                type: 'or',
              }
            ) && (
              <Tooltip content={intl.formatMessage(messages.reportissue)}>
                <Button
                  buttonType="warning"
                  onClick={() => setShowIssueModal(true)}
                  className="ml-2 first:ml-0"
                >
                  <ExclamationTriangleIcon />
                </Button>
              </Tooltip>
            )}
          {hasPermission(Permission.MANAGE_REQUESTS) && data.mediaInfo && (
            <Tooltip content={intl.formatMessage(messages.managemovie)}>
              <Button
                buttonType="ghost"
                onClick={() => setShowManager(true)}
                className="relative ml-2 first:ml-0"
              >
                <CogIcon className="!mr-0" />
                {hasPermission(
                  [Permission.MANAGE_ISSUES, Permission.VIEW_ISSUES],
                  {
                    type: 'or',
                  }
                ) &&
                  (
                    data.mediaInfo?.issues.filter(
                      (issue) => issue.status === IssueStatus.OPEN
                    ) ?? []
                  ).length > 0 && (
                    <>
                      <div className="absolute -right-1 -top-1 h-3 w-3 rounded-full bg-red-600" />
                      <div className="absolute -right-1 -top-1 h-3 w-3 animate-ping rounded-full bg-red-600" />
                    </>
                  )}
              </Button>
            </Tooltip>
          )}
        </div>
      </div>
      <div className="media-overview">
        <div className="media-overview-left">
          {data.tagline && <div className="tagline">{data.tagline}</div>}
          <h2>{intl.formatMessage(messages.overview)}</h2>
          <p>
            {data.overview
              ? data.overview
              : intl.formatMessage(messages.overviewunavailable)}
          </p>
          {sortedCrew.length > 0 && (
            <>
              <ul className="media-crew">
                {sortedCrew.slice(0, 6).map((person) => (
                  <li key={`crew-${person.job}-${person.id}`}>
                    <span>{person.job}</span>
                    <Link href={`/person/${person.id}`}>
                      <a className="crew-name">{person.name}</a>
                    </Link>
                  </li>
                ))}
              </ul>
              <div className="mt-4 flex justify-end">
                <Link href={`/movie/${data.id}/crew`}>
                  <a className="flex items-center text-gray-400 transition duration-300 hover:text-gray-100">
                    <span>{intl.formatMessage(messages.viewfullcrew)}</span>
                    <ArrowRightCircleIcon className="ml-1.5 inline-block h-5 w-5" />
                  </a>
                </Link>
              </div>
            </>
          )}
          {data.keywords.length > 0 && (
            <div className="mt-6">
              {data.keywords.map((keyword) => (
                <Link
                  href={`/discover/movies?keywords=${keyword.id}`}
                  key={`keyword-id-${keyword.id}`}
                >
                  <a className="mb-2 mr-2 inline-flex last:mr-0">
                    <Tag>{keyword.name}</Tag>
                  </a>
                </Link>
              ))}
            </div>
          )}
        </div>
        <div className="media-overview-right">
          {data.collection && (
            <div className="mb-6">
              <Link href={`/collection/${data.collection.id}`}>
                <a>
                  <div className="group relative z-0 scale-100 transform-gpu cursor-pointer overflow-hidden rounded-lg bg-gray-800 bg-cover bg-center shadow-md ring-1 ring-gray-700 transition duration-300 hover:scale-105 hover:ring-gray-500">
                    <div className="absolute inset-0 z-0">
                      <CachedImage
                        src={`https://image.tmdb.org/t/p/w1440_and_h320_multi_faces/${data.collection.backdropPath}`}
                        alt=""
                        layout="fill"
                        objectFit="cover"
                      />
                      <div
                        className="absolute inset-0"
                        style={{
                          backgroundImage:
                            'linear-gradient(180deg, rgba(31, 41, 55, 0.47) 0%, rgba(31, 41, 55, 0.80) 100%)',
                        }}
                      />
                    </div>
                    <div className="relative z-10 flex h-14 items-center justify-between p-4 text-gray-200 transition duration-300 group-hover:text-white">
                      <div>{data.collection.name}</div>
                      <Button buttonSize="sm">
                        {intl.formatMessage(globalMessages.view)}
                      </Button>
                    </div>
                  </div>
                </a>
              </Link>
            </div>
          )}
          <div className="media-facts">
            {(!!data.voteCount ||
              (ratingData?.rt?.criticsRating &&
                !!ratingData?.rt?.criticsScore) ||
              (ratingData?.rt?.audienceRating &&
                !!ratingData?.rt?.audienceScore) ||
              ratingData?.imdb?.criticsScore) && (
              <div className="media-ratings">
                {ratingData?.rt?.criticsRating &&
                  !!ratingData?.rt?.criticsScore && (
                    <Tooltip
                      content={intl.formatMessage(messages.rtcriticsscore)}
                    >
                      <a
                        href={ratingData.rt.url}
                        className="media-rating"
                        target="_blank"
                        rel="noreferrer"
                      >
                        {ratingData.rt.criticsRating === 'Rotten' ? (
                          <RTRotten className="w-6" />
                        ) : (
                          <RTFresh className="w-6" />
                        )}
                        <span>{ratingData.rt.criticsScore}%</span>
                      </a>
                    </Tooltip>
                  )}
                {ratingData?.rt?.audienceRating &&
                  !!ratingData?.rt?.audienceScore && (
                    <Tooltip
                      content={intl.formatMessage(messages.rtaudiencescore)}
                    >
                      <a
                        href={ratingData.rt.url}
                        className="media-rating"
                        target="_blank"
                        rel="noreferrer"
                      >
                        {ratingData.rt.audienceRating === 'Spilled' ? (
                          <RTAudRotten className="w-6" />
                        ) : (
                          <RTAudFresh className="w-6" />
                        )}
                        <span>{ratingData.rt.audienceScore}%</span>
                      </a>
                    </Tooltip>
                  )}
                {ratingData?.imdb?.criticsScore && (
                  <Tooltip content={intl.formatMessage(messages.imdbuserscore)}>
                    <a
                      href={ratingData.imdb.url}
                      className="media-rating"
                      target="_blank"
                      rel="noreferrer"
                    >
                      <ImdbLogo className="mr-1 w-6" />
                      <span>{ratingData.imdb.criticsScore}</span>
                    </a>
                  </Tooltip>
                )}
                {!!data.voteCount && (
                  <Tooltip content={intl.formatMessage(messages.tmdbuserscore)}>
                    <a
                      href={`https://www.themoviedb.org/movie/${data.id}?language=${locale}`}
                      className="media-rating"
                      target="_blank"
                      rel="noreferrer"
                    >
                      <TmdbLogo className="mr-1 w-6" />
                      <span>{Math.round(data.voteAverage * 10)}%</span>
                    </a>
                  </Tooltip>
                )}
              </div>
            )}
            {data.originalTitle &&
              data.originalLanguage !== locale.slice(0, 2) && (
                <div className="media-fact">
                  <span>{intl.formatMessage(messages.originaltitle)}</span>
                  <span className="media-fact-value">{data.originalTitle}</span>
                </div>
              )}
            <div className="media-fact">
              <span>{intl.formatMessage(globalMessages.status)}</span>
              <span className="media-fact-value">{data.status}</span>
            </div>
            {filteredReleases && filteredReleases.length > 0 ? (
              <div className="media-fact">
                <span>
                  {intl.formatMessage(messages.releasedate, {
                    releaseCount: filteredReleases.length,
                  })}
                </span>
                <span className="media-fact-value">
                  {filteredReleases.map((r, i) => (
                    <span
                      className="flex items-center justify-end"
                      key={`release-date-${i}`}
                    >
                      {r.type === 3 ? (
                        // Theatrical
                        <Tooltip
                          content={intl.formatMessage(
                            messages.theatricalrelease
                          )}
                        >
                          <TicketIcon className="h-4 w-4" />
                        </Tooltip>
                      ) : r.type === 4 ? (
                        // Digital
                        <Tooltip
                          content={intl.formatMessage(messages.digitalrelease)}
                        >
                          <CloudIcon className="h-4 w-4" />
                        </Tooltip>
                      ) : (
                        // Physical
                        <Tooltip
                          content={intl.formatMessage(messages.physicalrelease)}
                        >
                          <svg
                            className="h-4 w-4"
                            viewBox="0 0 24 24"
                            xmlns="http://www.w3.org/2000/svg"
                          >
                            <path
                              d="m12 2c-5.5242 0-10 4.4758-10 10 0 5.5242 4.4758 10 10 10 5.5242 0 10-4.4758 10-10 0-5.5242-4.4758-10-10-10zm0 18.065c-4.4476 0-8.0645-3.6169-8.0645-8.0645 0-4.4476 3.6169-8.0645 8.0645-8.0645 4.4476 0 8.0645 3.6169 8.0645 8.0645 0 4.4476-3.6169 8.0645-8.0645 8.0645zm0-14.516c-3.5565 0-6.4516 2.8952-6.4516 6.4516h1.2903c0-2.8468 2.3145-5.1613 5.1613-5.1613zm0 2.9032c-1.9597 0-3.5484 1.5887-3.5484 3.5484s1.5887 3.5484 3.5484 3.5484 3.5484-1.5887 3.5484-3.5484-1.5887-3.5484-3.5484-3.5484zm0 4.8387c-0.71371 0-1.2903-0.57661-1.2903-1.2903s0.57661-1.2903 1.2903-1.2903 1.2903 0.57661 1.2903 1.2903-0.57661 1.2903-1.2903 1.2903z"
                              fill="currentColor"
                            />
                          </svg>
                        </Tooltip>
                      )}
                      <span className="ml-1.5">
                        {intl.formatDate(r.release_date, {
                          year: 'numeric',
                          month: 'long',
                          day: 'numeric',
                          timeZone: 'UTC',
                        })}
                      </span>
                    </span>
                  ))}
                </span>
              </div>
            ) : (
              data.releaseDate && (
                <div className="media-fact">
                  <span>
                    {intl.formatMessage(messages.releasedate, {
                      releaseCount: 1,
                    })}
                  </span>
                  <span className="media-fact-value">
                    {intl.formatDate(data.releaseDate, {
                      year: 'numeric',
                      month: 'long',
                      day: 'numeric',
                      timeZone: 'UTC',
                    })}
                  </span>
                </div>
              )
            )}
            {data.revenue > 0 && (
              <div className="media-fact">
                <span>{intl.formatMessage(messages.revenue)}</span>
                <span className="media-fact-value">
                  {intl.formatNumber(data.revenue, {
                    currency: 'USD',
                    style: 'currency',
                  })}
                </span>
              </div>
            )}
            {data.budget > 0 && (
              <div className="media-fact">
                <span>{intl.formatMessage(messages.budget)}</span>
                <span className="media-fact-value">
                  {intl.formatNumber(data.budget, {
                    currency: 'USD',
                    style: 'currency',
                  })}
                </span>
              </div>
            )}
            {data.originalLanguage && (
              <div className="media-fact">
                <span>{intl.formatMessage(messages.originallanguage)}</span>
                <span className="media-fact-value">
                  <Link
                    href={`/discover/movies/language/${data.originalLanguage}`}
                  >
                    <a>
                      {intl.formatDisplayName(data.originalLanguage, {
                        type: 'language',
                        fallback: 'none',
                      }) ??
                        data.spokenLanguages.find(
                          (lng) => lng.iso_639_1 === data.originalLanguage
                        )?.name}
                    </a>
                  </Link>
                </span>
              </div>
            )}
            {data.productionCountries.length > 0 && (
              <div className="media-fact">
                <span>
                  {intl.formatMessage(messages.productioncountries, {
                    countryCount: data.productionCountries.length,
                  })}
                </span>
                <span className="media-fact-value">
                  {data.productionCountries.map((c) => {
                    return (
                      <span
                        className="flex items-center justify-end"
                        key={`prodcountry-${c.iso_3166_1}`}
                      >
                        {hasFlag(c.iso_3166_1) && (
                          <span
                            className={`mr-1.5 text-xs leading-5 flag:${c.iso_3166_1}`}
                          />
                        )}
                        <span>
                          {intl.formatDisplayName(c.iso_3166_1, {
                            type: 'region',
                            fallback: 'none',
                          }) ?? c.name}
                        </span>
                      </span>
                    );
                  })}
                </span>
              </div>
            )}
            {data.productionCompanies.length > 0 && (
              <div className="media-fact">
                <span>
                  {intl.formatMessage(messages.studio, {
                    studioCount: data.productionCompanies.length,
                  })}
                </span>
                <span className="media-fact-value">
                  {data.productionCompanies
                    .slice(
                      0,
                      showAllStudios || showMoreStudios
                        ? data.productionCompanies.length
                        : minStudios
                    )
                    .map((s) => {
                      return (
                        <Link
                          href={`/discover/movies/studio/${s.id}`}
                          key={`studio-${s.id}`}
                        >
                          <a className="block">{s.name}</a>
                        </Link>
                      );
                    })}
                  {!showAllStudios && (
                    <button
                      type="button"
                      onClick={() => {
                        setShowMoreStudios(!showMoreStudios);
                      }}
                    >
                      <span className="flex items-center">
                        {intl.formatMessage(
                          !showMoreStudios
                            ? messages.showmore
                            : messages.showless
                        )}
                        {!showMoreStudios ? (
                          <ChevronDoubleDownIcon className="ml-1 h-4 w-4" />
                        ) : (
                          <ChevronDoubleUpIcon className="ml-1 h-4 w-4" />
                        )}
                      </span>
                    </button>
                  )}
                </span>
              </div>
            )}
            {!!streamingProviders.length && (
              <div className="media-fact">
                <span>{intl.formatMessage(messages.streamingproviders)}</span>
                <span className="media-fact-value">
                  {streamingProviders.map((p) => {
                    return (
                      <span className="block" key={`provider-${p.id}`}>
                        {p.name}
                      </span>
                    );
                  })}
                </span>
              </div>
            )}
            <div className="media-fact">
              <ExternalLinkBlock
                mediaType="movie"
                tmdbId={data.id}
                tvdbId={data.externalIds.tvdbId}
                imdbId={data.externalIds.imdbId}
<<<<<<< HEAD
                rtUrl={ratingData?.url}
                mediaUrl={
                  data.mediaInfo?.mediaUrl ?? data.mediaInfo?.mediaUrl4k
                }
=======
                rtUrl={ratingData?.rt?.url}
                plexUrl={data.mediaInfo?.plexUrl ?? data.mediaInfo?.plexUrl4k}
>>>>>>> 31711085
              />
            </div>
          </div>
        </div>
      </div>
      {data.credits.cast.length > 0 && (
        <>
          <div className="slider-header">
            <Link href="/movie/[movieId]/cast" as={`/movie/${data.id}/cast`}>
              <a className="slider-title">
                <span>{intl.formatMessage(messages.cast)}</span>
                <ArrowRightCircleIcon />
              </a>
            </Link>
          </div>
          <Slider
            sliderKey="cast"
            isLoading={false}
            isEmpty={false}
            items={data.credits.cast.slice(0, 20).map((person) => (
              <PersonCard
                key={`cast-item-${person.id}`}
                personId={person.id}
                name={person.name}
                subName={person.character}
                profilePath={person.profilePath}
              />
            ))}
          />
        </>
      )}
      <MediaSlider
        sliderKey="recommendations"
        title={intl.formatMessage(messages.recommendations)}
        url={`/api/v1/movie/${router.query.movieId}/recommendations`}
        linkUrl={`/movie/${data.id}/recommendations`}
        hideWhenEmpty
      />
      <MediaSlider
        sliderKey="similar"
        title={intl.formatMessage(messages.similar)}
        url={`/api/v1/movie/${router.query.movieId}/similar`}
        linkUrl={`/movie/${data.id}/similar`}
        hideWhenEmpty
      />
      <div className="extra-bottom-space relative" />
    </div>
  );
};

export default MovieDetails;<|MERGE_RESOLUTION|>--- conflicted
+++ resolved
@@ -847,15 +847,10 @@
                 tmdbId={data.id}
                 tvdbId={data.externalIds.tvdbId}
                 imdbId={data.externalIds.imdbId}
-<<<<<<< HEAD
-                rtUrl={ratingData?.url}
+                rtUrl={ratingData?.rt?.url}
                 mediaUrl={
                   data.mediaInfo?.mediaUrl ?? data.mediaInfo?.mediaUrl4k
                 }
-=======
-                rtUrl={ratingData?.rt?.url}
-                plexUrl={data.mediaInfo?.plexUrl ?? data.mediaInfo?.plexUrl4k}
->>>>>>> 31711085
               />
             </div>
           </div>
