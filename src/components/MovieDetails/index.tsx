--- conflicted
+++ resolved
@@ -523,7 +523,6 @@
           {data.collection && (
             <div className="mb-6">
               <Link href={`/collection/${data.collection.id}`}>
-<<<<<<< HEAD
                 <div className="group relative z-0 scale-100 transform-gpu cursor-pointer overflow-hidden rounded-lg bg-gray-800 bg-cover bg-center shadow-md ring-1 ring-gray-700 transition duration-300 hover:scale-105 hover:ring-gray-500">
                   <div className="absolute inset-0 z-0">
                     <CachedImage
@@ -543,38 +542,19 @@
                           'linear-gradient(180deg, rgba(31, 41, 55, 0.47) 0%, rgba(31, 41, 55, 0.80) 100%)',
                       }}
                     />
-=======
-                <a>
-                  <div className="group relative z-0 scale-100 transform-gpu cursor-pointer overflow-hidden rounded-lg bg-gray-800 bg-cover bg-center shadow-md ring-1 ring-gray-700 transition duration-300 hover:scale-105 hover:ring-gray-500">
-                    <div className="absolute inset-0 z-0">
-                      <CachedImage
-                        src={`https://image.tmdb.org/t/p/w1440_and_h320_multi_faces/${data.collection.backdropPath}`}
-                        alt=""
-                        layout="fill"
-                        objectFit="cover"
-                      />
-                      <div
-                        className="absolute inset-0"
-                        style={{
-                          backgroundImage:
-                            'linear-gradient(180deg, rgba(31, 41, 55, 0.47) 0%, rgba(31, 41, 55, 0.80) 100%)',
-                        }}
-                      />
-                    </div>
-                    <div className="relative z-10 flex h-full items-center justify-between p-4 text-gray-200 transition duration-300 group-hover:text-white">
-                      <div>{data.collection.name}</div>
-                      <Button buttonSize="sm">
-                        {intl.formatMessage(globalMessages.view)}
-                      </Button>
-                    </div>
->>>>>>> 4d14a15f
                   </div>
-                  <div className="relative z-10 flex h-14 items-center justify-between p-4 text-gray-200 transition duration-300 group-hover:text-white">
+                  <div className="relative z-10 flex h-full items-center justify-between p-4 text-gray-200 transition duration-300 group-hover:text-white">
                     <div>{data.collection.name}</div>
                     <Button buttonSize="sm">
                       {intl.formatMessage(globalMessages.view)}
                     </Button>
                   </div>
+                </div>
+                <div className="relative z-10 flex h-14 items-center justify-between p-4 text-gray-200 transition duration-300 group-hover:text-white">
+                  <div>{data.collection.name}</div>
+                  <Button buttonSize="sm">
+                    {intl.formatMessage(globalMessages.view)}
+                  </Button>
                 </div>
               </Link>
             </div>
