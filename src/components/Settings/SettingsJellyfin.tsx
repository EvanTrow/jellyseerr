--- conflicted
+++ resolved
@@ -447,113 +447,18 @@
           </div>
         </div>
       </div>
-<<<<<<< HEAD
-      {showAdvancedSettings && (
-        <>
-          <div className="mt-10 mb-6">
-            <h3 className="heading">
-              {intl.formatMessage(
-                messages.jellyfinSettings,
-                mediaServerFormatValues
-              )}
-            </h3>
-            <p className="description">
-              {intl.formatMessage(
-                messages.jellyfinSettingsDescription,
-                mediaServerFormatValues
-              )}
-            </p>
-          </div>
-          <Formik
-            initialValues={{
-              hostname: data?.ip,
-              port: data?.port ?? 8096,
-              useSsl: data?.useSsl,
-              urlBase: data?.urlBase || '',
-              jellyfinExternalUrl: data?.externalHostname || '',
-              jellyfinForgotPasswordUrl: data?.jellyfinForgotPasswordUrl || '',
-            }}
-            validationSchema={JellyfinSettingsSchema}
-            onSubmit={async (values) => {
-              try {
-                const res = await fetch('/api/v1/settings/jellyfin', {
-                  method: 'POST',
-                  headers: {
-                    'Content-Type': 'application/json',
-                  },
-                  body: JSON.stringify({
-                    ip: values.hostname,
-                    port: Number(values.port),
-                    useSsl: values.useSsl,
-                    urlBase: values.urlBase,
-                    externalHostname: values.jellyfinExternalUrl,
-                    jellyfinForgotPasswordUrl: values.jellyfinForgotPasswordUrl,
-                  } as JellyfinSettings),
-                });
-                if (!res.ok) throw new Error(res.statusText, { cause: res });
-
-                addToast(
-                  intl.formatMessage(messages.jellyfinSettingsSuccess, {
-                    mediaServerName:
-                      settings.currentSettings.mediaServerType ===
-                      MediaServerType.EMBY
-                        ? 'Emby'
-                        : 'Jellyfin',
-                  }),
-                  {
-                    autoDismiss: true,
-                    appearance: 'success',
-                  }
-                );
-              } catch (e) {
-                let errorData;
-                try {
-                  errorData = await e.cause?.text();
-                  errorData = JSON.parse(errorData);
-                } catch {
-                  /* empty */
-                }
-                if (errorData?.message === ApiErrorCode.InvalidUrl) {
-                  addToast(
-                    intl.formatMessage(
-                      messages.invalidurlerror,
-                      mediaServerFormatValues
-                    ),
-                    {
-                      autoDismiss: true,
-                      appearance: 'error',
-                    }
-                  );
-                } else {
-                  addToast(
-                    intl.formatMessage(
-                      messages.jellyfinSettingsFailure,
-                      mediaServerFormatValues
-                    ),
-                    {
-                      autoDismiss: true,
-                      appearance: 'error',
-                    }
-                  );
-=======
       <div className="mt-10 mb-6">
         <h3 className="heading">
-          {publicRuntimeConfig.JELLYFIN_TYPE == 'emby'
-            ? intl.formatMessage(messages.jellyfinSettings, {
-                mediaServerName: 'Emby',
-              })
-            : intl.formatMessage(messages.jellyfinSettings, {
-                mediaServerName: 'Jellyfin',
-              })}
+          {intl.formatMessage(
+            messages.jellyfinSettings,
+            mediaServerFormatValues
+          )}
         </h3>
         <p className="description">
-          {publicRuntimeConfig.JELLYFIN_TYPE == 'emby'
-            ? intl.formatMessage(messages.jellyfinSettingsDescription, {
-                mediaServerName: 'Emby',
-              })
-            : intl.formatMessage(messages.jellyfinSettingsDescription, {
-                mediaServerName: 'Jellyfin',
-              })}
+          {intl.formatMessage(
+            messages.jellyfinSettingsDescription,
+            mediaServerFormatValues
+          )}
         </p>
       </div>
       <Formik
@@ -587,12 +492,10 @@
             if (!res.ok) throw new Error(res.statusText, { cause: res });
 
             addToast(
-              intl.formatMessage(messages.jellyfinSettingsSuccess, {
-                mediaServerName:
-                  publicRuntimeConfig.JELLYFIN_TYPE == 'emby'
-                    ? 'Emby'
-                    : 'Jellyfin',
-              }),
+              intl.formatMessage(
+                messages.jellyfinSettingsSuccess,
+                mediaServerFormatValues
+              ),
               {
                 autoDismiss: true,
                 appearance: 'success',
@@ -608,12 +511,10 @@
             }
             if (errorData?.message === ApiErrorCode.InvalidUrl) {
               addToast(
-                intl.formatMessage(messages.invalidurlerror, {
-                  mediaServerName:
-                    publicRuntimeConfig.JELLYFIN_TYPE == 'emby'
-                      ? 'Emby'
-                      : 'Jellyfin',
-                }),
+                intl.formatMessage(
+                  messages.invalidurlerror,
+                  mediaServerFormatValues
+                ),
                 {
                   autoDismiss: true,
                   appearance: 'error',
@@ -621,16 +522,13 @@
               );
             } else {
               addToast(
-                intl.formatMessage(messages.jellyfinSettingsFailure, {
-                  mediaServerName:
-                    publicRuntimeConfig.JELLYFIN_TYPE == 'emby'
-                      ? 'Emby'
-                      : 'Jellyfin',
-                }),
+                intl.formatMessage(
+                  messages.jellyfinSettingsFailure,
+                  mediaServerFormatValues
+                ),
                 {
                   autoDismiss: true,
                   appearance: 'error',
->>>>>>> 80f63017
                 }
               );
             }
