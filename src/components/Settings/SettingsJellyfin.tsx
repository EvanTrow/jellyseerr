import Badge from '@app/components/Common/Badge';
import Button from '@app/components/Common/Button';
import LoadingSpinner from '@app/components/Common/LoadingSpinner';
import SensitiveInput from '@app/components/Common/SensitiveInput';
import LibraryItem from '@app/components/Settings/LibraryItem';
import useSettings from '@app/hooks/useSettings';
import globalMessages from '@app/i18n/globalMessages';
import defineMessages from '@app/utils/defineMessages';
import { isValidURL } from '@app/utils/urlValidationHelper';
import { ArrowDownOnSquareIcon } from '@heroicons/react/24/outline';
import { ApiErrorCode } from '@server/constants/error';
import { MediaServerType } from '@server/constants/server';
import type { JellyfinSettings } from '@server/lib/settings';
import axios from 'axios';
import { Field, Formik } from 'formik';
import { useState } from 'react';
import { FormattedMessage, useIntl } from 'react-intl';
import { useToasts } from 'react-toast-notifications';
import useSWR from 'swr';
import * as Yup from 'yup';

const messages = defineMessages('components.Settings', {
  jellyfinsettings: '{mediaServerName} Settings',
  jellyfinsettingsDescription:
    'Configure the settings for your {mediaServerName} server. {mediaServerName} scans your {mediaServerName} libraries to see what content is available.',
  timeout: 'Timeout',
  save: 'Save Changes',
  saving: 'Saving…',
  jellyfinlibraries: '{mediaServerName} Libraries',
  jellyfinlibrariesDescription:
    'The libraries {mediaServerName} scans for titles. Click the button below if no libraries are listed.',
  jellyfinSettingsFailure:
    'Something went wrong while saving {mediaServerName} settings.',
  jellyfinSettingsSuccess: '{mediaServerName} settings saved successfully!',
  jellyfinSettings: '{mediaServerName} Settings',
  jellyfinSettingsDescription:
    'Optionally configure the internal and external endpoints for your {mediaServerName} server. In most cases, the external URL is different to the internal URL. A custom password reset URL can also be set for {mediaServerName} login, in case you would like to redirect to a different password reset page. You can also change the Jellyfin API key, which was automatically generated previously.',
  externalUrl: 'External URL',
  hostname: 'Hostname or IP Address',
  port: 'Port',
  enablessl: 'Use SSL',
  urlBase: 'URL Base',
  jellyfinForgotPasswordUrl: 'Forgot Password URL',
  apiKey: 'API key',
  jellyfinSyncFailedNoLibrariesFound: 'No libraries were found',
  jellyfinSyncFailedAutomaticGroupedFolders:
    'Custom authentication with Automatic Library Grouping not supported',
  jellyfinSyncFailedGenericError:
    'Something went wrong while syncing libraries',
  invalidurlerror: 'Unable to connect to {mediaServerName} server.',
  syncing: 'Syncing',
  syncJellyfin: 'Sync Libraries',
  manualscanJellyfin: 'Manual Library Scan',
  manualscanDescriptionJellyfin:
    "Normally, this will only be run once every 24 hours. Jellyseerr will check your {mediaServerName} server's recently added more aggressively. If this is your first time configuring Jellyseerr, a one-time full manual library scan is recommended!",
  notrunning: 'Not Running',
  currentlibrary: 'Current Library: {name}',
  librariesRemaining: 'Libraries Remaining: {count}',
  startscan: 'Start Scan',
  cancelscan: 'Cancel Scan',
  validationUrl: 'You must provide a valid URL',
  validationHostnameRequired: 'You must provide a valid hostname or IP address',
  validationPortRequired: 'You must provide a valid port number',
  validationUrlTrailingSlash: 'URL must not end in a trailing slash',
  validationUrlBaseLeadingSlash: 'URL base must have a leading slash',
  validationUrlBaseTrailingSlash: 'URL base must not end in a trailing slash',
  tip: 'Tip',
  scanbackground:
    'Scanning will run in the background. You can continue the setup process in the meantime.',
  discordAuthSettings: 'Discord Sign-In',
  discordSigninSettingsDescription:
    'Optionally configure the ability for users to sign-in with Discord. You must have the Discord-Auth plugin installed and configured on the Jellyfin server.',
  enableDiscordAuth: 'Enable Discord Sign-In',
  discordClientId: 'Discord Client ID',
  discordClientSecret: 'Discord Client Secret',
  discordRedirectUrl: 'Redirect URL',
});

interface Library {
  id: string;
  name: string;
  enabled: boolean;
}

interface SyncStatus {
  running: boolean;
  progress: number;
  total: number;
  currentLibrary?: Library;
  libraries: Library[];
}

interface SettingsJellyfinProps {
  isSetupSettings?: boolean;
  onComplete?: () => void;
}

const SettingsJellyfin: React.FC<SettingsJellyfinProps> = ({
  onComplete,
  isSetupSettings,
}) => {
  const [isSyncing, setIsSyncing] = useState(false);
  const toasts = useToasts();

  const {
    data,
    error,
    mutate: revalidate,
  } = useSWR<JellyfinSettings>('/api/v1/settings/jellyfin');
  const { data: dataSync, mutate: revalidateSync } = useSWR<SyncStatus>(
    '/api/v1/settings/jellyfin/sync',
    {
      refreshInterval: 1000,
    }
  );
  const intl = useIntl();
  const { addToast } = useToasts();
  const settings = useSettings();

  const JellyfinSettingsSchema = Yup.object().shape({
    hostname: Yup.string()
      .nullable()
      .required(intl.formatMessage(messages.validationHostnameRequired))
      .matches(
        /^(((([a-z]|\d|_|[\u00A0-\uD7FF\uF900-\uFDCF\uFDF0-\uFFEF])([a-z]|\d|-|\.|_|~|[\u00A0-\uD7FF\uF900-\uFDCF\uFDF0-\uFFEF])*)?([a-z]|\d|[\u00A0-\uD7FF\uF900-\uFDCF\uFDF0-\uFFEF])):((([a-z]|\d|_|[\u00A0-\uD7FF\uF900-\uFDCF\uFDF0-\uFFEF])([a-z]|\d|-|\.|_|~|[\u00A0-\uD7FF\uF900-\uFDCF\uFDF0-\uFFEF])*)?([a-z]|\d|[\u00A0-\uD7FF\uF900-\uFDCF\uFDF0-\uFFEF]))@)?(([a-z]|\d|_|[\u00A0-\uD7FF\uF900-\uFDCF\uFDF0-\uFFEF])([a-z]|\d|-|\.|_|~|[\u00A0-\uD7FF\uF900-\uFDCF\uFDF0-\uFFEF])*)?([a-z]|\d|[\u00A0-\uD7FF\uF900-\uFDCF\uFDF0-\uFFEF])$/i,
        intl.formatMessage(messages.validationHostnameRequired)
      ),
    port: Yup.number().when(['hostname'], {
      is: (value: unknown) => !!value,
      then: Yup.number()
        .typeError(intl.formatMessage(messages.validationPortRequired))
        .nullable()
        .required(intl.formatMessage(messages.validationPortRequired)),
      otherwise: Yup.number()
        .typeError(intl.formatMessage(messages.validationPortRequired))
        .nullable(),
    }),
    urlBase: Yup.string()
      .test(
        'leading-slash',
        intl.formatMessage(messages.validationUrlBaseLeadingSlash),
        (value) => !value || value.startsWith('/')
      )
      .test(
        'trailing-slash',
        intl.formatMessage(messages.validationUrlBaseTrailingSlash),
        (value) => !value || !value.endsWith('/')
      ),
    jellyfinExternalUrl: Yup.string()
      .nullable()
      .test('valid-url', intl.formatMessage(messages.validationUrl), isValidURL)
      .test(
        'no-trailing-slash',
        intl.formatMessage(messages.validationUrlTrailingSlash),
        (value) => !value || !value.endsWith('/')
      ),
    jellyfinForgotPasswordUrl: Yup.string()
      .nullable()
      .test('valid-url', intl.formatMessage(messages.validationUrl), isValidURL)
      .test(
        'no-trailing-slash',
        intl.formatMessage(messages.validationUrlTrailingSlash),
        (value) => !value || !value.endsWith('/')
      ),
  });

  const activeLibraries =
    data?.libraries
      .filter((library) => library.enabled)
      .map((library) => library.id) ?? [];

  const syncLibraries = async () => {
    setIsSyncing(true);

    const params: { sync: boolean; enable?: string } = {
      sync: true,
    };

    if (activeLibraries.length > 0) {
      params.enable = activeLibraries.join(',');
    }

    try {
      await axios.get('/api/v1/settings/jellyfin/library', {
        params,
      });
      setIsSyncing(false);
      revalidate();
    } catch (e) {
      if (e?.response?.data?.message === 'SYNC_ERROR_GROUPED_FOLDERS') {
        toasts.addToast(
          intl.formatMessage(
            messages.jellyfinSyncFailedAutomaticGroupedFolders
          ),
          {
            autoDismiss: true,
            appearance: 'warning',
          }
        );
      } else if (e?.response?.data?.message === 'SYNC_ERROR_NO_LIBRARIES') {
        toasts.addToast(
          intl.formatMessage(messages.jellyfinSyncFailedNoLibrariesFound),
          {
            autoDismiss: true,
            appearance: 'error',
          }
        );
      } else {
        toasts.addToast(
          intl.formatMessage(messages.jellyfinSyncFailedGenericError),
          {
            autoDismiss: true,
            appearance: 'error',
          }
        );
      }
      setIsSyncing(false);
      revalidate();
    }
  };

  const startScan = async () => {
    await axios.post('/api/v1/settings/jellyfin/sync', {
      start: true,
    });
    revalidateSync();
  };

  const cancelScan = async () => {
    await axios.post('/api/v1/settings/jellyfin/sync', {
      cancel: true,
    });
    revalidateSync();
  };

  const toggleLibrary = async (libraryId: string) => {
    setIsSyncing(true);
    if (activeLibraries.includes(libraryId)) {
      const params: { enable?: string } = {};

      if (activeLibraries.length > 1) {
        params.enable = activeLibraries
          .filter((id) => id !== libraryId)
          .join(',');
      }

      await axios.get('/api/v1/settings/jellyfin/library', {
        params,
      });
    } else {
      await axios.get('/api/v1/settings/jellyfin/library', {
        params: {
          enable: [...activeLibraries, libraryId].join(','),
        },
      });
    }
    if (onComplete) {
      onComplete();
    }
    setIsSyncing(false);
    revalidate();
  };

  if (!data && !error) {
    return <LoadingSpinner />;
  }

  const mediaServerFormatValues = {
    mediaServerName:
      settings.currentSettings.mediaServerType === MediaServerType.JELLYFIN
        ? 'Jellyfin'
        : settings.currentSettings.mediaServerType === MediaServerType.EMBY
        ? 'Emby'
        : undefined,
  };

  return (
    <>
      <div className="mb-6">
        <h3 className="heading">
          {intl.formatMessage(
            messages.jellyfinlibraries,
            mediaServerFormatValues
          )}
        </h3>
        <p className="description">
          {intl.formatMessage(
            messages.jellyfinlibrariesDescription,
            mediaServerFormatValues
          )}
        </p>
      </div>
      <div className="section">
        <Button onClick={() => syncLibraries()} disabled={isSyncing}>
          <svg
            className={`${isSyncing ? 'animate-spin' : ''} mr-1 h-5 w-5`}
            fill="currentColor"
            viewBox="0 0 20 20"
            xmlns="http://www.w3.org/2000/svg"
          >
            <path
              fillRule="evenodd"
              d="M4 2a1 1 0 011 1v2.101a7.002 7.002 0 0111.601 2.566 1 1 0 11-1.885.666A5.002 5.002 0 005.999 7H9a1 1 0 010 2H4a1 1 0 01-1-1V3a1 1 0 011-1zm.008 9.057a1 1 0 011.276.61A5.002 5.002 0 0014.001 13H11a1 1 0 110-2h5a1 1 0 011 1v5a1 1 0 11-2 0v-2.101a7.002 7.002 0 01-11.601-2.566 1 1 0 01.61-1.276z"
              clipRule="evenodd"
            />
          </svg>
          {isSyncing
            ? intl.formatMessage(messages.syncing)
            : intl.formatMessage(messages.syncJellyfin)}
        </Button>
        <ul className="mt-6 grid grid-cols-1 gap-5 sm:grid-cols-2 sm:gap-6 lg:grid-cols-4">
          {data?.libraries.map((library) => (
            <LibraryItem
              name={library.name}
              isEnabled={library.enabled}
              key={`setting-library-${library.id}`}
              onToggle={() => toggleLibrary(library.id)}
            />
          ))}
        </ul>
      </div>
      <div className="mt-10 mb-6">
        <h3 className="heading">
          <FormattedMessage {...messages.manualscanJellyfin} />
        </h3>
        <p className="description">
          {intl.formatMessage(
            messages.manualscanDescriptionJellyfin,
            mediaServerFormatValues
          )}
        </p>
      </div>
      <div className="section">
        <div className="rounded-md bg-gray-800 p-4">
          <div className="relative mb-6 h-8 w-full overflow-hidden rounded-full bg-gray-600">
            {dataSync?.running && (
              <div
                className="h-8 bg-indigo-600 transition-all duration-200 ease-in-out"
                style={{
                  width: `${Math.round(
                    (dataSync.progress / dataSync.total) * 100
                  )}%`,
                }}
              />
            )}
            <div className="absolute inset-0 flex h-8 w-full items-center justify-center text-sm">
              <span>
                {dataSync?.running
                  ? `${dataSync.progress} of ${dataSync.total}`
                  : 'Not running'}
              </span>
            </div>
          </div>
          <div className="flex w-full flex-col sm:flex-row">
            {dataSync?.running && (
              <>
                {dataSync.currentLibrary && (
                  <div className="mb-2 mr-0 flex items-center sm:mb-0 sm:mr-2">
                    <Badge>
                      <FormattedMessage
                        {...messages.currentlibrary}
                        values={{ name: dataSync.currentLibrary.name }}
                      />
                    </Badge>
                  </div>
                )}
                <div className="flex items-center">
                  <Badge badgeType="warning">
                    <FormattedMessage
                      {...messages.librariesRemaining}
                      values={{
                        count: dataSync.currentLibrary
                          ? dataSync.libraries.slice(
                              dataSync.libraries.findIndex(
                                (library) =>
                                  library.id === dataSync.currentLibrary?.id
                              ) + 1
                            ).length
                          : 0,
                      }}
                    />
                  </Badge>
                </div>
              </>
            )}
            <div className="flex-1 text-right">
              {!dataSync?.running && (
                <Button buttonType="warning" onClick={() => startScan()}>
                  <svg
                    className="mr-1 h-5 w-5"
                    fill="none"
                    stroke="currentColor"
                    viewBox="0 0 24 24"
                    xmlns="http://www.w3.org/2000/svg"
                  >
                    <path
                      strokeLinecap="round"
                      strokeLinejoin="round"
                      strokeWidth={2}
                      d="M21 21l-6-6m2-5a7 7 0 11-14 0 7 7 0 0114 0z"
                    />
                  </svg>
                  <FormattedMessage {...messages.startscan} />
                </Button>
              )}

              {dataSync?.running && (
                <Button buttonType="danger" onClick={() => cancelScan()}>
                  <svg
                    className="mr-1 h-5 w-5"
                    fill="none"
                    stroke="currentColor"
                    viewBox="0 0 24 24"
                    xmlns="http://www.w3.org/2000/svg"
                  >
                    <path
                      strokeLinecap="round"
                      strokeLinejoin="round"
                      strokeWidth={2}
                      d="M6 18L18 6M6 6l12 12"
                    />
                  </svg>
                  <FormattedMessage {...messages.cancelscan} />
                </Button>
              )}
            </div>
          </div>
        </div>
      </div>
      {isSetupSettings && (
        <div className="text-sm text-gray-500">
          <span className="mr-2">
            <Badge>{intl.formatMessage(messages.tip)}</Badge>
          </span>
          {intl.formatMessage(messages.scanbackground)}
        </div>
      )}
      <div className="mt-10 mb-6">
        <h3 className="heading">
          {intl.formatMessage(
            messages.jellyfinSettings,
            mediaServerFormatValues
          )}
        </h3>
        <p className="description">
          {intl.formatMessage(
            messages.jellyfinSettingsDescription,
            mediaServerFormatValues
          )}
        </p>
      </div>
      <Formik
        initialValues={{
          hostname: data?.ip,
          port: data?.port ?? 8096,
          useSsl: data?.useSsl,
          urlBase: data?.urlBase || '',
          jellyfinExternalUrl: data?.externalHostname || '',
          jellyfinForgotPasswordUrl: data?.jellyfinForgotPasswordUrl || '',
          apiKey: data?.apiKey,
          enableDiscordAuth: data?.enableDiscordAuth,
          discordClientId: data?.discordClientId || '',
          discordClientSecret: data?.discordClientSecret || '',
          discordRedirectUrl: `${window.location.origin}/login`,
        }}
        validationSchema={JellyfinSettingsSchema}
        onSubmit={async (values) => {
          try {
<<<<<<< HEAD
            const res = await fetch('/api/v1/settings/jellyfin', {
              method: 'POST',
              headers: {
                'Content-Type': 'application/json',
              },
              body: JSON.stringify({
                ip: values.hostname,
                port: Number(values.port),
                useSsl: values.useSsl,
                urlBase: values.urlBase,
                externalHostname: values.jellyfinExternalUrl,
                jellyfinForgotPasswordUrl: values.jellyfinForgotPasswordUrl,
                apiKey: values.apiKey,
                enableDiscordAuth: values.enableDiscordAuth,
                discordClientId: values.discordClientId,
                discordClientSecret: values.discordClientSecret,
                discordRedirectUrl: values.discordRedirectUrl,
              } as JellyfinSettings),
            });
            if (!res.ok) throw new Error(res.statusText, { cause: res });
=======
            await axios.post('/api/v1/settings/jellyfin', {
              ip: values.hostname,
              port: Number(values.port),
              useSsl: values.useSsl,
              urlBase: values.urlBase,
              externalHostname: values.jellyfinExternalUrl,
              jellyfinForgotPasswordUrl: values.jellyfinForgotPasswordUrl,
              apiKey: values.apiKey,
            } as JellyfinSettings);
>>>>>>> 51ac65a7

            addToast(
              intl.formatMessage(
                messages.jellyfinSettingsSuccess,
                mediaServerFormatValues
              ),
              {
                autoDismiss: true,
                appearance: 'success',
              }
            );
          } catch (e) {
            if (e?.response?.data?.message === ApiErrorCode.InvalidUrl) {
              addToast(
                intl.formatMessage(
                  messages.invalidurlerror,
                  mediaServerFormatValues
                ),
                {
                  autoDismiss: true,
                  appearance: 'error',
                }
              );
            } else {
              addToast(
                intl.formatMessage(
                  messages.jellyfinSettingsFailure,
                  mediaServerFormatValues
                ),
                {
                  autoDismiss: true,
                  appearance: 'error',
                }
              );
            }
          } finally {
            revalidate();
          }
        }}
      >
        {({
          errors,
          touched,
          values,
          setFieldValue,
          handleSubmit,
          isSubmitting,
          isValid,
        }) => {
          return (
            <form className="section" onSubmit={handleSubmit}>
              {!isSetupSettings && (
                <>
                  <div className="form-row">
                    <label htmlFor="hostname" className="text-label">
                      {intl.formatMessage(messages.hostname)}
                      <span className="text-red-500">*</span>
                    </label>
                    <div className="form-input-area">
                      <div className="form-input-field">
                        <span className="inline-flex cursor-default items-center rounded-l-md border border-r-0 border-gray-500 bg-gray-800 px-3 text-gray-100 sm:text-sm">
                          {values.useSsl ? 'https://' : 'http://'}
                        </span>
                        <Field
                          type="text"
                          inputMode="url"
                          id="hostname"
                          name="hostname"
                          className="rounded-r-only"
                        />
                      </div>
                      {errors.hostname &&
                        touched.hostname &&
                        typeof errors.hostname === 'string' && (
                          <div className="error">{errors.hostname}</div>
                        )}
                    </div>
                  </div>
                  <div className="form-row">
                    <label htmlFor="port" className="text-label">
                      {intl.formatMessage(messages.port)}
                      <span className="label-required">*</span>
                    </label>
                    <div className="form-input-area">
                      <Field
                        type="text"
                        inputMode="numeric"
                        id="port"
                        name="port"
                        className="short"
                      />
                      {errors.port &&
                        touched.port &&
                        typeof errors.port === 'string' && (
                          <div className="error">{errors.port}</div>
                        )}
                    </div>
                  </div>
                  <div className="form-row">
                    <label htmlFor="useSsl" className="checkbox-label">
                      {intl.formatMessage(messages.enablessl)}
                    </label>
                    <div className="form-input-area">
                      <Field
                        type="checkbox"
                        id="useSsl"
                        name="useSsl"
                        onChange={() => {
                          setFieldValue('useSsl', !values.useSsl);
                          setFieldValue('port', values.useSsl ? 8096 : 443);
                        }}
                      />
                    </div>
                  </div>
                </>
              )}
              <div className="form-row">
                <label htmlFor="apiKey" className="text-label">
                  {intl.formatMessage(messages.apiKey)}
                </label>
                <div className="form-input-area">
                  <div className="form-input-field">
                    <SensitiveInput
                      as="field"
                      type="text"
                      inputMode="url"
                      id="apiKey"
                      name="apiKey"
                    />
                  </div>
                  {errors.apiKey && touched.apiKey && (
                    <div className="error">{errors.apiKey}</div>
                  )}
                </div>
              </div>
              {!isSetupSettings && (
                <>
                  <div className="form-row">
                    <label htmlFor="urlBase" className="text-label">
                      {intl.formatMessage(messages.urlBase)}
                    </label>
                    <div className="form-input-area">
                      <div className="form-input-field">
                        <Field
                          type="text"
                          inputMode="url"
                          id="urlBase"
                          name="urlBase"
                        />
                      </div>
                      {errors.urlBase &&
                        touched.urlBase &&
                        typeof errors.urlBase === 'string' && (
                          <div className="error">{errors.urlBase}</div>
                        )}
                    </div>
                  </div>
                </>
              )}
              <div className="form-row">
                <label htmlFor="jellyfinExternalUrl" className="text-label">
                  {intl.formatMessage(messages.externalUrl)}
                </label>
                <div className="form-input-area">
                  <div className="form-input-field">
                    <Field
                      type="text"
                      inputMode="url"
                      id="jellyfinExternalUrl"
                      name="jellyfinExternalUrl"
                    />
                  </div>
                  {errors.jellyfinExternalUrl &&
                    touched.jellyfinExternalUrl && (
                      <div className="error">{errors.jellyfinExternalUrl}</div>
                    )}
                </div>
              </div>
              <div className="form-row">
                <label
                  htmlFor="jellyfinForgotPasswordUrl"
                  className="text-label"
                >
                  {intl.formatMessage(messages.jellyfinForgotPasswordUrl)}
                </label>
                <div className="form-input-area">
                  <div className="form-input-field">
                    <Field
                      type="text"
                      inputMode="url"
                      id="jellyfinForgotPasswordUrl"
                      name="jellyfinForgotPasswordUrl"
                    />
                  </div>
                  {errors.jellyfinForgotPasswordUrl &&
                    touched.jellyfinForgotPasswordUrl && (
                      <div className="error">
                        {errors.jellyfinForgotPasswordUrl}
                      </div>
                    )}
                </div>
              </div>

              <div className="mt-10 mb-6">
                <h3 className="heading">
                  {intl.formatMessage(messages.discordAuthSettings)}
                </h3>
                <p className="description">
                  {intl.formatMessage(
                    messages.discordSigninSettingsDescription
                  )}
                </p>
              </div>

              <div className="form-row">
                <label htmlFor="enableDiscordAuth" className="checkbox-label">
                  {intl.formatMessage(messages.enableDiscordAuth)}
                </label>
                <div className="form-input-area">
                  <Field
                    type="checkbox"
                    id="enableDiscordAuth"
                    name="enableDiscordAuth"
                    onChange={() => {
                      setFieldValue(
                        'enableDiscordAuth',
                        !values.enableDiscordAuth
                      );
                    }}
                  />
                </div>
              </div>
              {values.enableDiscordAuth && (
                <>
                  <div className="form-row">
                    <label htmlFor="discordClientId" className="text-label">
                      {intl.formatMessage(messages.discordClientId)}
                    </label>
                    <div className="form-input-area">
                      <div className="form-input-field">
                        <Field
                          type="text"
                          inputMode="url"
                          id="discordClientId"
                          name="discordClientId"
                        />
                      </div>
                    </div>
                  </div>
                  <div className="form-row">
                    <label htmlFor="discordClientSecret" className="text-label">
                      {intl.formatMessage(messages.discordClientSecret)}
                    </label>
                    <div className="form-input-area">
                      <div className="form-input-field">
                        <SensitiveInput
                          as="field"
                          type="text"
                          inputMode="url"
                          id="discordClientSecret"
                          name="discordClientSecret"
                        />
                      </div>
                    </div>
                  </div>
                  <div className="form-row">
                    <label htmlFor="discordRedirectUrl" className="text-label">
                      {intl.formatMessage(messages.discordRedirectUrl)}
                    </label>
                    <div className="form-input-area">
                      <div className="form-input-field">
                        <Field
                          type="text"
                          inputMode="url"
                          id="discordRedirectUrl"
                          name="discordRedirectUrl"
                          disabled
                        />
                      </div>
                    </div>
                  </div>
                </>
              )}

              <div
                className={`actions ${isSetupSettings ? 'mt-0 border-0' : ''}`}
              >
                <div className="flex justify-end">
                  <span className="ml-3 inline-flex rounded-md shadow-sm">
                    <Button
                      buttonType="primary"
                      type="submit"
                      disabled={isSubmitting || !isValid}
                    >
                      <ArrowDownOnSquareIcon />
                      <span>
                        {isSubmitting
                          ? intl.formatMessage(globalMessages.saving)
                          : intl.formatMessage(globalMessages.save)}
                      </span>
                    </Button>
                  </span>
                </div>
              </div>
            </form>
          );
        }}
      </Formik>
    </>
  );
};

export default SettingsJellyfin;<|MERGE_RESOLUTION|>--- conflicted
+++ resolved
@@ -466,28 +466,6 @@
         validationSchema={JellyfinSettingsSchema}
         onSubmit={async (values) => {
           try {
-<<<<<<< HEAD
-            const res = await fetch('/api/v1/settings/jellyfin', {
-              method: 'POST',
-              headers: {
-                'Content-Type': 'application/json',
-              },
-              body: JSON.stringify({
-                ip: values.hostname,
-                port: Number(values.port),
-                useSsl: values.useSsl,
-                urlBase: values.urlBase,
-                externalHostname: values.jellyfinExternalUrl,
-                jellyfinForgotPasswordUrl: values.jellyfinForgotPasswordUrl,
-                apiKey: values.apiKey,
-                enableDiscordAuth: values.enableDiscordAuth,
-                discordClientId: values.discordClientId,
-                discordClientSecret: values.discordClientSecret,
-                discordRedirectUrl: values.discordRedirectUrl,
-              } as JellyfinSettings),
-            });
-            if (!res.ok) throw new Error(res.statusText, { cause: res });
-=======
             await axios.post('/api/v1/settings/jellyfin', {
               ip: values.hostname,
               port: Number(values.port),
@@ -496,8 +474,11 @@
               externalHostname: values.jellyfinExternalUrl,
               jellyfinForgotPasswordUrl: values.jellyfinForgotPasswordUrl,
               apiKey: values.apiKey,
+              enableDiscordAuth: values.enableDiscordAuth,
+              discordClientId: values.discordClientId,
+              discordClientSecret: values.discordClientSecret,
+              discordRedirectUrl: values.discordRedirectUrl,
             } as JellyfinSettings);
->>>>>>> 51ac65a7
 
             addToast(
               intl.formatMessage(
