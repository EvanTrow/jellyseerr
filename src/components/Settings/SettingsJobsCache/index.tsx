--- conflicted
+++ resolved
@@ -5,11 +5,8 @@
 import Modal from '@app/components/Common/Modal';
 import PageTitle from '@app/components/Common/PageTitle';
 import Table from '@app/components/Common/Table';
-<<<<<<< HEAD
+import useLocale from '@app/hooks/useLocale';
 import useSettings from '@app/hooks/useSettings';
-=======
-import useLocale from '@app/hooks/useLocale';
->>>>>>> f20ba3fc
 import globalMessages from '@app/i18n/globalMessages';
 import { formatBytes } from '@app/utils/numberHelpers';
 import { Transition } from '@headlessui/react';
@@ -148,12 +145,7 @@
     scheduleMinutes: 5,
   });
   const [isSaving, setIsSaving] = useState(false);
-<<<<<<< HEAD
-  const [jobScheduleMinutes, setJobScheduleMinutes] = useState(5);
-  const [jobScheduleHours, setJobScheduleHours] = useState(1);
   const settings = useSettings();
-=======
->>>>>>> f20ba3fc
 
   if (!data && !error) {
     return <LoadingSpinner />;
