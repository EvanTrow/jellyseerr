import { SaveIcon } from '@heroicons/react/outline';
import axios from 'axios';
import { Field, Form, Formik } from 'formik';
import { useRouter } from 'next/router';
import React, { useEffect, useState } from 'react';
import { defineMessages, useIntl } from 'react-intl';
import { useToasts } from 'react-toast-notifications';
import useSWR from 'swr';
<<<<<<< HEAD
=======
import * as Yup from 'yup';
>>>>>>> 54067e04
import { MediaServerType } from '../../../../../server/constants/server';
import { UserSettingsGeneralResponse } from '../../../../../server/interfaces/api/userSettingsInterfaces';
import {
  availableLanguages,
  AvailableLocale,
} from '../../../../context/LanguageContext';
import useLocale from '../../../../hooks/useLocale';
import useSettings from '../../../../hooks/useSettings';
import { Permission, UserType, useUser } from '../../../../hooks/useUser';
import globalMessages from '../../../../i18n/globalMessages';
import Error from '../../../../pages/_error';
import Badge from '../../../Common/Badge';
import Button from '../../../Common/Button';
import LoadingSpinner from '../../../Common/LoadingSpinner';
import PageTitle from '../../../Common/PageTitle';
import LanguageSelector from '../../../LanguageSelector';
import QuotaSelector from '../../../QuotaSelector';
import RegionSelector from '../../../RegionSelector';

const messages = defineMessages({
  general: 'General',
  generalsettings: 'General Settings',
  displayName: 'Display Name',
  save: 'Save Changes',
  saving: 'Saving…',
  mediaServerUser: '{mediaServerName} User',
  accounttype: 'Account Type',
  plexuser: 'Plex User',
  localuser: 'Local User',
  role: 'Role',
  owner: 'Owner',
  admin: 'Admin',
  user: 'User',
  toastSettingsSuccess: 'Settings saved successfully!',
  toastSettingsFailure: 'Something went wrong while saving settings.',
  region: 'Discover Region',
  regionTip: 'Filter content by regional availability',
  originallanguage: 'Discover Language',
  originallanguageTip: 'Filter content by original language',
  movierequestlimit: 'Movie Request Limit',
  seriesrequestlimit: 'Series Request Limit',
  enableOverride: 'Override Global Limit',
  applanguage: 'Display Language',
  languageDefault: 'Default ({language})',
  discordId: 'Discord User ID',
  discordIdTip:
    'The <FindDiscordIdLink>multi-digit ID number</FindDiscordIdLink> associated with your Discord user account',
  validationDiscordId: 'You must provide a valid Discord user ID',
});

const UserGeneralSettings: React.FC = () => {
  const intl = useIntl();
  const settings = useSettings();
  const { addToast } = useToasts();
  const { locale, setLocale } = useLocale();
  const [movieQuotaEnabled, setMovieQuotaEnabled] = useState(false);
  const [tvQuotaEnabled, setTvQuotaEnabled] = useState(false);
  const router = useRouter();
  const {
    user,
    hasPermission,
    revalidate: revalidateUser,
  } = useUser({
    id: Number(router.query.userId),
  });
  const { user: currentUser, hasPermission: currentHasPermission } = useUser();
  const { currentSettings } = useSettings();
  const {
    data,
    error,
    mutate: revalidate,
  } = useSWR<UserSettingsGeneralResponse>(
    user ? `/api/v1/user/${user?.id}/settings/main` : null
  );

  const UserGeneralSettingsSchema = Yup.object().shape({
    discordId: Yup.string()
      .nullable()
      .matches(/^\d{17,18}$/, intl.formatMessage(messages.validationDiscordId)),
  });

  useEffect(() => {
    setMovieQuotaEnabled(
      data?.movieQuotaLimit != undefined && data?.movieQuotaDays != undefined
    );
    setTvQuotaEnabled(
      data?.tvQuotaLimit != undefined && data?.tvQuotaDays != undefined
    );
  }, [data]);

  if (!data && !error) {
    return <LoadingSpinner />;
  }

  if (!data) {
    return <Error statusCode={500} />;
  }

  return (
    <>
      <PageTitle
        title={[
          intl.formatMessage(messages.general),
          intl.formatMessage(globalMessages.usersettings),
        ]}
      />
      <div className="mb-6">
        <h3 className="heading">
          {intl.formatMessage(messages.generalsettings)}
        </h3>
      </div>
      <Formik
        initialValues={{
          displayName: data?.username,
          discordId: data?.discordId,
          locale: data?.locale,
          region: data?.region,
          originalLanguage: data?.originalLanguage,
          movieQuotaLimit: data?.movieQuotaLimit,
          movieQuotaDays: data?.movieQuotaDays,
          tvQuotaLimit: data?.tvQuotaLimit,
          tvQuotaDays: data?.tvQuotaDays,
        }}
        validationSchema={UserGeneralSettingsSchema}
        enableReinitialize
        onSubmit={async (values) => {
          try {
            await axios.post(`/api/v1/user/${user?.id}/settings/main`, {
              username: values.displayName,
              discordId: values.discordId,
              locale: values.locale,
              region: values.region,
              originalLanguage: values.originalLanguage,
              movieQuotaLimit: movieQuotaEnabled
                ? values.movieQuotaLimit
                : null,
              movieQuotaDays: movieQuotaEnabled ? values.movieQuotaDays : null,
              tvQuotaLimit: tvQuotaEnabled ? values.tvQuotaLimit : null,
              tvQuotaDays: tvQuotaEnabled ? values.tvQuotaDays : null,
            });

            if (currentUser?.id === user?.id && setLocale) {
              setLocale(
                (values.locale
                  ? values.locale
                  : currentSettings.locale) as AvailableLocale
              );
            }

            addToast(intl.formatMessage(messages.toastSettingsSuccess), {
              autoDismiss: true,
              appearance: 'success',
            });
          } catch (e) {
            addToast(intl.formatMessage(messages.toastSettingsFailure), {
              autoDismiss: true,
              appearance: 'error',
            });
          } finally {
            revalidate();
            revalidateUser();
          }
        }}
      >
        {({
          errors,
          touched,
          isSubmitting,
          isValid,
          values,
          setFieldValue,
        }) => {
          return (
            <Form className="section">
              <div className="form-row">
                <label className="text-label">
                  {intl.formatMessage(messages.accounttype)}
                </label>
                <div className="mb-1 text-sm font-medium leading-5 text-gray-400 sm:mt-2">
<<<<<<< HEAD
                  <div className="flex items-center max-w-lg">
                    {user?.userType === UserType.LOCAL ? (
=======
                  <div className="flex max-w-lg items-center">
                    {user?.userType === UserType.PLEX ? (
>>>>>>> 54067e04
                      <Badge badgeType="warning">
                        {intl.formatMessage(messages.localuser)}
                      </Badge>
                    ) : (
                      <Badge badgeType="default">
                        {intl.formatMessage(messages.mediaServerUser, {
                          mediaServerName:
                            settings.currentSettings.mediaServerType ===
                            MediaServerType.PLEX
                              ? 'Plex'
                              : 'Jellyfin',
                        })}
                      </Badge>
                    )}
                  </div>
                </div>
              </div>
              <div className="form-row">
                <label className="text-label">
                  {intl.formatMessage(messages.role)}
                </label>
                <div className="mb-1 text-sm font-medium leading-5 text-gray-400 sm:mt-2">
                  <div className="flex max-w-lg items-center">
                    {user?.id === 1
                      ? intl.formatMessage(messages.owner)
                      : hasPermission(Permission.ADMIN)
                      ? intl.formatMessage(messages.admin)
                      : intl.formatMessage(messages.user)}
                  </div>
                </div>
              </div>
              <div className="form-row">
                <label htmlFor="displayName" className="text-label">
                  {intl.formatMessage(messages.displayName)}
                </label>
                <div className="form-input-area">
                  <div className="form-input-field">
                    <Field
                      id="displayName"
                      name="displayName"
                      type="text"
                      placeholder={
                        user?.plexUsername ? user.plexUsername : user?.email
                      }
                    />
                  </div>
                  {errors.displayName && touched.displayName && (
                    <div className="error">{errors.displayName}</div>
                  )}
                </div>
              </div>
              <div className="form-row">
                <label htmlFor="discordId" className="text-label">
                  {intl.formatMessage(messages.discordId)}
                  {currentUser?.id === user?.id && (
                    <span className="label-tip">
                      {intl.formatMessage(messages.discordIdTip, {
                        FindDiscordIdLink: function FindDiscordIdLink(msg) {
                          return (
                            <a
                              href="https://support.discord.com/hc/en-us/articles/206346498-Where-can-I-find-my-User-Server-Message-ID-"
                              target="_blank"
                              rel="noreferrer"
                            >
                              {msg}
                            </a>
                          );
                        },
                      })}
                    </span>
                  )}
                </label>
                <div className="form-input-area">
                  <div className="form-input-field">
                    <Field id="discordId" name="discordId" type="text" />
                  </div>
                  {errors.discordId && touched.discordId && (
                    <div className="error">{errors.discordId}</div>
                  )}
                </div>
              </div>
              <div className="form-row">
                <label htmlFor="locale" className="text-label">
                  {intl.formatMessage(messages.applanguage)}
                </label>
                <div className="form-input-area">
                  <div className="form-input-field">
                    <Field as="select" id="locale" name="locale">
                      <option value="" lang={locale}>
                        {intl.formatMessage(messages.languageDefault, {
                          language:
                            availableLanguages[currentSettings.locale].display,
                        })}
                      </option>
                      {(
                        Object.keys(
                          availableLanguages
                        ) as (keyof typeof availableLanguages)[]
                      ).map((key) => (
                        <option
                          key={key}
                          value={availableLanguages[key].code}
                          lang={availableLanguages[key].code}
                        >
                          {availableLanguages[key].display}
                        </option>
                      ))}
                    </Field>
                  </div>
                </div>
              </div>
              <div className="form-row">
                <label htmlFor="displayName" className="text-label">
                  <span>{intl.formatMessage(messages.region)}</span>
                  <span className="label-tip">
                    {intl.formatMessage(messages.regionTip)}
                  </span>
                </label>
                <div className="form-input-area">
                  <div className="form-input-field">
                    <RegionSelector
                      name="region"
                      value={values.region ?? ''}
                      isUserSetting
                      onChange={setFieldValue}
                    />
                  </div>
                </div>
              </div>
              <div className="form-row">
                <label htmlFor="originalLanguage" className="text-label">
                  <span>{intl.formatMessage(messages.originallanguage)}</span>
                  <span className="label-tip">
                    {intl.formatMessage(messages.originallanguageTip)}
                  </span>
                </label>
                <div className="form-input-area">
                  <div className="form-input-field">
                    <LanguageSelector
                      setFieldValue={setFieldValue}
                      serverValue={currentSettings.originalLanguage}
                      value={values.originalLanguage}
                      isUserSettings
                    />
                  </div>
                </div>
              </div>
              {currentHasPermission(Permission.MANAGE_USERS) &&
                !hasPermission(Permission.MANAGE_USERS) && (
                  <>
                    <div className="form-row">
                      <label htmlFor="movieQuotaLimit" className="text-label">
                        <span>
                          {intl.formatMessage(messages.movierequestlimit)}
                        </span>
                      </label>
                      <div className="form-input-area">
                        <div className="flex flex-col">
                          <div className="mb-4 flex items-center">
                            <input
                              type="checkbox"
                              checked={movieQuotaEnabled}
                              onChange={() => setMovieQuotaEnabled((s) => !s)}
                            />
                            <span className="ml-2 text-gray-300">
                              {intl.formatMessage(messages.enableOverride)}
                            </span>
                          </div>
                          <QuotaSelector
                            isDisabled={!movieQuotaEnabled}
                            dayFieldName="movieQuotaDays"
                            limitFieldName="movieQuotaLimit"
                            mediaType="movie"
                            onChange={setFieldValue}
                            defaultDays={values.movieQuotaDays}
                            defaultLimit={values.movieQuotaLimit}
                            dayOverride={
                              !movieQuotaEnabled
                                ? data?.globalMovieQuotaDays
                                : undefined
                            }
                            limitOverride={
                              !movieQuotaEnabled
                                ? data?.globalMovieQuotaLimit
                                : undefined
                            }
                          />
                        </div>
                      </div>
                    </div>
                    <div className="form-row">
                      <label htmlFor="tvQuotaLimit" className="text-label">
                        <span>
                          {intl.formatMessage(messages.seriesrequestlimit)}
                        </span>
                      </label>
                      <div className="form-input-area">
                        <div className="flex flex-col">
                          <div className="mb-4 flex items-center">
                            <input
                              type="checkbox"
                              checked={tvQuotaEnabled}
                              onChange={() => setTvQuotaEnabled((s) => !s)}
                            />
                            <span className="ml-2 text-gray-300">
                              {intl.formatMessage(messages.enableOverride)}
                            </span>
                          </div>
                          <QuotaSelector
                            isDisabled={!tvQuotaEnabled}
                            dayFieldName="tvQuotaDays"
                            limitFieldName="tvQuotaLimit"
                            mediaType="tv"
                            onChange={setFieldValue}
                            defaultDays={values.tvQuotaDays}
                            defaultLimit={values.tvQuotaLimit}
                            dayOverride={
                              !tvQuotaEnabled
                                ? data?.globalTvQuotaDays
                                : undefined
                            }
                            limitOverride={
                              !tvQuotaEnabled
                                ? data?.globalTvQuotaLimit
                                : undefined
                            }
                          />
                        </div>
                      </div>
                    </div>
                  </>
                )}
              <div className="actions">
                <div className="flex justify-end">
                  <span className="ml-3 inline-flex rounded-md shadow-sm">
                    <Button
                      buttonType="primary"
                      type="submit"
                      disabled={isSubmitting || !isValid}
                    >
                      <SaveIcon />
                      <span>
                        {isSubmitting
                          ? intl.formatMessage(globalMessages.saving)
                          : intl.formatMessage(globalMessages.save)}
                      </span>
                    </Button>
                  </span>
                </div>
              </div>
            </Form>
          );
        }}
      </Formik>
    </>
  );
};

export default UserGeneralSettings;<|MERGE_RESOLUTION|>--- conflicted
+++ resolved
@@ -6,10 +6,7 @@
 import { defineMessages, useIntl } from 'react-intl';
 import { useToasts } from 'react-toast-notifications';
 import useSWR from 'swr';
-<<<<<<< HEAD
-=======
 import * as Yup from 'yup';
->>>>>>> 54067e04
 import { MediaServerType } from '../../../../../server/constants/server';
 import { UserSettingsGeneralResponse } from '../../../../../server/interfaces/api/userSettingsInterfaces';
 import {
@@ -189,13 +186,8 @@
                   {intl.formatMessage(messages.accounttype)}
                 </label>
                 <div className="mb-1 text-sm font-medium leading-5 text-gray-400 sm:mt-2">
-<<<<<<< HEAD
-                  <div className="flex items-center max-w-lg">
-                    {user?.userType === UserType.LOCAL ? (
-=======
                   <div className="flex max-w-lg items-center">
                     {user?.userType === UserType.PLEX ? (
->>>>>>> 54067e04
                       <Badge badgeType="warning">
                         {intl.formatMessage(messages.localuser)}
                       </Badge>
