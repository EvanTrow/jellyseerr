--- conflicted
+++ resolved
@@ -23,6 +23,7 @@
   SortDescendingIcon,
   UserAddIcon,
 } from '@heroicons/react/solid';
+import { MediaServerType } from '@server/constants/server';
 import type { UserResultsResponse } from '@server/interfaces/api/userInterfaces';
 import { hasPermission } from '@server/lib/permissions';
 import axios from 'axios';
@@ -35,29 +36,7 @@
 import { useToasts } from 'react-toast-notifications';
 import useSWR from 'swr';
 import * as Yup from 'yup';
-<<<<<<< HEAD
-import { MediaServerType } from '../../../server/constants/server';
-import type { UserResultsResponse } from '../../../server/interfaces/api/userInterfaces';
-import { hasPermission } from '../../../server/lib/permissions';
-import useSettings from '../../hooks/useSettings';
-import { useUpdateQueryParams } from '../../hooks/useUpdateQueryParams';
-import { Permission, User, UserType, useUser } from '../../hooks/useUser';
-import globalMessages from '../../i18n/globalMessages';
-import Alert from '../Common/Alert';
-import Badge from '../Common/Badge';
-import Button from '../Common/Button';
-import Header from '../Common/Header';
-import LoadingSpinner from '../Common/LoadingSpinner';
-import Modal from '../Common/Modal';
-import PageTitle from '../Common/PageTitle';
-import SensitiveInput from '../Common/SensitiveInput';
-import Table from '../Common/Table';
-import Transition from '../Transition';
-import BulkEditModal from './BulkEditModal';
 import JellyfinImportModal from './JellyfinImportModal';
-import PlexImportModal from './PlexImportModal';
-=======
->>>>>>> 03d5e566
 
 const messages = defineMessages({
   users: 'Users',
