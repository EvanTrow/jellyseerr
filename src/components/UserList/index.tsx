import { TrashIcon } from '@heroicons/react/outline';
import {
  ChevronLeftIcon,
  ChevronRightIcon,
  PencilIcon,
  SortDescendingIcon,
  UserAddIcon,
} from '@heroicons/react/solid';
import axios from 'axios';
import { Field, Form, Formik } from 'formik';
import Link from 'next/link';
import { useRouter } from 'next/router';
import React, { useEffect, useState } from 'react';
import { defineMessages, useIntl } from 'react-intl';
import { useToasts } from 'react-toast-notifications';
import useSWR from 'swr';
import * as Yup from 'yup';
import { MediaServerType } from '../../../server/constants/server';
import type { UserResultsResponse } from '../../../server/interfaces/api/userInterfaces';
import { hasPermission } from '../../../server/lib/permissions';
import useSettings from '../../hooks/useSettings';
import { useUpdateQueryParams } from '../../hooks/useUpdateQueryParams';
import { Permission, User, UserType, useUser } from '../../hooks/useUser';
import globalMessages from '../../i18n/globalMessages';
import Alert from '../Common/Alert';
import Badge from '../Common/Badge';
import Button from '../Common/Button';
import Header from '../Common/Header';
import LoadingSpinner from '../Common/LoadingSpinner';
import Modal from '../Common/Modal';
import PageTitle from '../Common/PageTitle';
import SensitiveInput from '../Common/SensitiveInput';
import Table from '../Common/Table';
import Transition from '../Transition';
import BulkEditModal from './BulkEditModal';
import JellyfinImportModal from './JellyfinImportModal';
import PlexImportModal from './PlexImportModal';

const messages = defineMessages({
  users: 'Users',
  userlist: 'User List',
  importfromplex: 'Import {mediaServerName} Users',
  user: 'User',
  totalrequests: 'Requests',
  accounttype: 'Type',
  role: 'Role',
  created: 'Joined',
  bulkedit: 'Bulk Edit',
  owner: 'Owner',
  admin: 'Admin',
  plexuser: 'Plex User',
  deleteuser: 'Delete User',
  userdeleted: 'User deleted successfully!',
  userdeleteerror: 'Something went wrong while deleting the user.',
  deleteconfirm:
    'Are you sure you want to delete this user? All of their request data will be permanently removed.',
  localuser: 'Local User',
  mediaServerUser: '{mediaServerName} User',
  createlocaluser: 'Create Local User',
  creating: 'Creating…',
  create: 'Create',
  validationpasswordminchars:
    'Password is too short; should be a minimum of 8 characters',
  usercreatedfailed: 'Something went wrong while creating the user.',
  usercreatedfailedexisting:
    'The provided email address is already in use by another user.',
  usercreatedsuccess: 'User created successfully!',
  displayName: 'Display Name',
  email: 'Email Address',
  password: 'Password',
  passwordinfodescription:
    'Configure an application URL and enable email notifications to allow automatic password generation.',
  autogeneratepassword: 'Automatically Generate Password',
  autogeneratepasswordTip: 'Email a server-generated password to the user',
  validationEmail: 'You must provide a valid email address',
  sortCreated: 'Join Date',
  sortDisplayName: 'Display Name',
  sortRequests: 'Request Count',
  localLoginDisabled:
    'The <strong>Enable Local Sign-In</strong> setting is currently disabled.',
});

type Sort = 'created' | 'updated' | 'requests' | 'displayname';

const UserList: React.FC = () => {
  const intl = useIntl();
  const router = useRouter();
  const settings = useSettings();
  const { addToast } = useToasts();
  const { user: currentUser, hasPermission: currentHasPermission } = useUser();
  const [currentSort, setCurrentSort] = useState<Sort>('displayname');
  const [currentPageSize, setCurrentPageSize] = useState<number>(10);

  const page = router.query.page ? Number(router.query.page) : 1;
  const pageIndex = page - 1;
  const updateQueryParams = useUpdateQueryParams({ page: page.toString() });

  const {
    data,
    error,
    mutate: revalidate,
  } = useSWR<UserResultsResponse>(
    `/api/v1/user?take=${currentPageSize}&skip=${
      pageIndex * currentPageSize
    }&sort=${currentSort}`
  );

  const [isDeleting, setDeleting] = useState(false);
  const [showImportModal, setShowImportModal] = useState(false);
  const [deleteModal, setDeleteModal] = useState<{
    isOpen: boolean;
    user?: User;
  }>({
    isOpen: false,
  });
  const [createModal, setCreateModal] = useState<{
    isOpen: boolean;
  }>({
    isOpen: false,
  });
  const [showBulkEditModal, setShowBulkEditModal] = useState(false);
  const [selectedUsers, setSelectedUsers] = useState<number[]>([]);

  useEffect(() => {
    const filterString = window.localStorage.getItem('ul-filter-settings');

    if (filterString) {
      const filterSettings = JSON.parse(filterString);

      setCurrentSort(filterSettings.currentSort);
      setCurrentPageSize(filterSettings.currentPageSize);
    }
  }, []);

  useEffect(() => {
    window.localStorage.setItem(
      'ul-filter-settings',
      JSON.stringify({
        currentSort,
        currentPageSize,
      })
    );
  }, [currentSort, currentPageSize]);

  const isUserPermsEditable = (userId: number) =>
    userId !== 1 && userId !== currentUser?.id;
  const isAllUsersSelected = () => {
    return (
      selectedUsers.length ===
      data?.results.filter((user) => user.id !== currentUser?.id).length
    );
  };
  const isUserSelected = (userId: number) => selectedUsers.includes(userId);
  const toggleAllUsers = () => {
    if (
      data &&
      selectedUsers.length >= 0 &&
      selectedUsers.length < data?.results.length - 1
    ) {
      setSelectedUsers(
        data.results
          .filter((user) => isUserPermsEditable(user.id))
          .map((u) => u.id)
      );
    } else {
      setSelectedUsers([]);
    }
  };
  const toggleUser = (userId: number) => {
    if (selectedUsers.includes(userId)) {
      setSelectedUsers((users) => users.filter((u) => u !== userId));
    } else {
      setSelectedUsers((users) => [...users, userId]);
    }
  };

  const deleteUser = async () => {
    setDeleting(true);

    try {
      await axios.delete(`/api/v1/user/${deleteModal.user?.id}`);

      addToast(intl.formatMessage(messages.userdeleted), {
        autoDismiss: true,
        appearance: 'success',
      });
      setDeleteModal({ isOpen: false });
    } catch (e) {
      addToast(intl.formatMessage(messages.userdeleteerror), {
        autoDismiss: true,
        appearance: 'error',
      });
    } finally {
      setDeleting(false);
      revalidate();
    }
  };

  if (!data && !error) {
    return <LoadingSpinner />;
  }

  const CreateUserSchema = Yup.object().shape({
    email: Yup.string()
      .required(intl.formatMessage(messages.validationEmail))
      .email(intl.formatMessage(messages.validationEmail)),
    password: Yup.lazy((value) =>
      !value
        ? Yup.string()
        : Yup.string().min(
            8,
            intl.formatMessage(messages.validationpasswordminchars)
          )
    ),
  });

  if (!data) {
    return <LoadingSpinner />;
  }

  const hasNextPage = data.pageInfo.pages > pageIndex + 1;
  const hasPrevPage = pageIndex > 0;

  const passwordGenerationEnabled =
    settings.currentSettings.applicationUrl &&
    settings.currentSettings.emailEnabled;

  return (
    <>
      <PageTitle title={intl.formatMessage(messages.users)} />
      <Transition
        enter="opacity-0 transition duration-300"
        enterFrom="opacity-0"
        enterTo="opacity-100"
        leave="opacity-100 transition duration-300"
        leaveFrom="opacity-100"
        leaveTo="opacity-0"
        show={deleteModal.isOpen}
      >
        <Modal
          onOk={() => deleteUser()}
          okText={
            isDeleting
              ? intl.formatMessage(globalMessages.deleting)
              : intl.formatMessage(globalMessages.delete)
          }
          okDisabled={isDeleting}
          okButtonType="danger"
          onCancel={() => setDeleteModal({ isOpen: false })}
          title={intl.formatMessage(messages.deleteuser)}
          iconSvg={<TrashIcon />}
        >
          {intl.formatMessage(messages.deleteconfirm)}
        </Modal>
      </Transition>

      <Transition
        enter="opacity-0 transition duration-300"
        enterFrom="opacity-0"
        enterTo="opacity-100"
        leave="opacity-100 transition duration-300"
        leaveFrom="opacity-100"
        leaveTo="opacity-0"
        show={createModal.isOpen}
      >
        <Formik
          initialValues={{
            displayName: '',
            email: '',
            password: '',
            genpassword: false,
          }}
          validationSchema={CreateUserSchema}
          onSubmit={async (values) => {
            try {
              await axios.post('/api/v1/user', {
                username: values.displayName,
                email: values.email,
                password: values.genpassword ? null : values.password,
              });
              addToast(intl.formatMessage(messages.usercreatedsuccess), {
                appearance: 'success',
                autoDismiss: true,
              });
              setCreateModal({ isOpen: false });
            } catch (e) {
              addToast(
                intl.formatMessage(
                  e.response.data.errors?.includes('USER_EXISTS')
                    ? messages.usercreatedfailedexisting
                    : messages.usercreatedfailed
                ),
                {
                  appearance: 'error',
                  autoDismiss: true,
                }
              );
            } finally {
              revalidate();
            }
          }}
        >
          {({
            errors,
            touched,
            isSubmitting,
            values,
            isValid,
            setFieldValue,
            handleSubmit,
          }) => {
            return (
              <Modal
                title={intl.formatMessage(messages.createlocaluser)}
                iconSvg={<UserAddIcon />}
                onOk={() => handleSubmit()}
                okText={
                  isSubmitting
                    ? intl.formatMessage(messages.creating)
                    : intl.formatMessage(messages.create)
                }
                okDisabled={isSubmitting || !isValid}
                okButtonType="primary"
                onCancel={() => setCreateModal({ isOpen: false })}
              >
                {!settings.currentSettings.localLogin && (
                  <Alert
                    title={intl.formatMessage(messages.localLoginDisabled, {
                      strong: function strong(msg) {
                        return (
                          <strong className="font-semibold text-white">
                            {msg}
                          </strong>
                        );
                      },
                    })}
                    type="warning"
                  />
                )}
                {currentHasPermission(Permission.MANAGE_SETTINGS) &&
                  !passwordGenerationEnabled && (
                    <Alert
                      title={intl.formatMessage(
                        messages.passwordinfodescription
                      )}
                      type="info"
                    />
                  )}
                <Form className="section">
                  <div className="form-row">
                    <label htmlFor="displayName" className="text-label">
                      {intl.formatMessage(messages.displayName)}
                    </label>
                    <div className="form-input-area">
                      <div className="form-input-field">
                        <Field
                          id="displayName"
                          name="displayName"
                          type="text"
                        />
                      </div>
                    </div>
                  </div>
                  <div className="form-row">
                    <label htmlFor="email" className="text-label">
                      {intl.formatMessage(messages.email)}
                      <span className="label-required">*</span>
                    </label>
                    <div className="form-input-area">
                      <div className="form-input-field">
                        <Field
                          id="email"
                          name="email"
                          type="text"
                          inputMode="email"
                        />
                      </div>
                      {errors.email && touched.email && (
                        <div className="error">{errors.email}</div>
                      )}
                    </div>
                  </div>
                  <div
                    className={`form-row ${
                      passwordGenerationEnabled ? '' : 'opacity-50'
                    }`}
                  >
                    <label htmlFor="genpassword" className="checkbox-label">
                      {intl.formatMessage(messages.autogeneratepassword)}
                      <span className="label-tip">
                        {intl.formatMessage(messages.autogeneratepasswordTip)}
                      </span>
                    </label>
                    <div className="form-input-area">
                      <Field
                        type="checkbox"
                        id="genpassword"
                        name="genpassword"
                        disabled={!passwordGenerationEnabled}
                        onClick={() => setFieldValue('password', '')}
                      />
                    </div>
                  </div>
                  <div
                    className={`form-row ${
                      values.genpassword ? 'opacity-50' : ''
                    }`}
                  >
                    <label htmlFor="password" className="text-label">
                      {intl.formatMessage(messages.password)}
                      {!values.genpassword && (
                        <span className="label-required">*</span>
                      )}
                    </label>
                    <div className="form-input-area">
                      <div className="form-input-field">
                        <SensitiveInput
                          as="field"
                          id="password"
                          name="password"
                          type="password"
                          autoComplete="new-password"
                          disabled={values.genpassword}
                        />
                      </div>
                      {errors.password && touched.password && (
                        <div className="error">{errors.password}</div>
                      )}
                    </div>
                  </div>
                </Form>
              </Modal>
            );
          }}
        </Formik>
      </Transition>

      <Transition
        enter="opacity-0 transition duration-300"
        enterFrom="opacity-0"
        enterTo="opacity-100"
        leave="opacity-100 transition duration-300"
        leaveFrom="opacity-100"
        leaveTo="opacity-0"
        show={showBulkEditModal}
      >
        <BulkEditModal
          onCancel={() => setShowBulkEditModal(false)}
          onComplete={() => {
            setShowBulkEditModal(false);
            revalidate();
          }}
          selectedUserIds={selectedUsers}
          users={data.results}
        />
      </Transition>

      <Transition
        enter="opacity-0 transition duration-300"
        enterFrom="opacity-0"
        enterTo="opacity-100"
        leave="opacity-100 transition duration-300"
        leaveFrom="opacity-100"
        leaveTo="opacity-0"
        show={showImportModal}
      >
        {settings.currentSettings.mediaServerType === MediaServerType.PLEX ? (
          <PlexImportModal
            onCancel={() => setShowImportModal(false)}
            onComplete={() => {
              setShowImportModal(false);
              revalidate();
            }}
          />
        ) : (
          <JellyfinImportModal
            onCancel={() => setShowImportModal(false)}
            onComplete={() => {
              setShowImportModal(false);
              revalidate();
            }}
          />
        )}
      </Transition>

      <div className="flex flex-col justify-between lg:flex-row lg:items-end">
        <Header>{intl.formatMessage(messages.userlist)}</Header>
        <div className="mt-2 flex flex-grow flex-col lg:flex-grow-0 lg:flex-row">
          <div className="mb-2 flex flex-grow flex-col justify-between sm:flex-row lg:mb-0 lg:flex-grow-0">
            <Button
              className="mb-2 flex-grow sm:mb-0 sm:mr-2"
              buttonType="primary"
              onClick={() => setCreateModal({ isOpen: true })}
            >
              <UserAddIcon />
              <span>{intl.formatMessage(messages.createlocaluser)}</span>
            </Button>
<<<<<<< HEAD
            {settings.currentSettings.mediaServerType ==
              MediaServerType.PLEX && (
              <Button
                className="flex-grow outline lg:mr-2"
                buttonType="primary"
                disabled={isImporting}
                onClick={() => importFromPlex()}
              >
                {intl.formatMessage(messages.importfromplex)}
              </Button>
            )}
=======
            <Button
              className="flex-grow lg:mr-2"
              buttonType="primary"
              onClick={() => setShowImportModal(true)}
            >
              <InboxInIcon />
              <span>
                {intl.formatMessage(messages.importfromplex, {
                  mediaServerName:
                    settings.currentSettings.mediaServerType ===
                    MediaServerType.PLEX
                      ? 'Plex'
                      : 'Jellyfin',
                })}
              </span>
            </Button>
>>>>>>> 54067e04
          </div>
          <div className="mb-2 flex flex-grow lg:mb-0 lg:flex-grow-0">
            <span className="inline-flex cursor-default items-center rounded-l-md border border-r-0 border-gray-500 bg-gray-800 px-3 text-sm text-gray-100">
              <SortDescendingIcon className="h-6 w-6" />
            </span>
            <select
              id="sort"
              name="sort"
              onChange={(e) => {
                setCurrentSort(e.target.value as Sort);
                router.push(router.pathname);
              }}
              value={currentSort}
              className="rounded-r-only"
            >
              <option value="created">
                {intl.formatMessage(messages.sortCreated)}
              </option>
              <option value="requests">
                {intl.formatMessage(messages.sortRequests)}
              </option>
              <option value="displayname">
                {intl.formatMessage(messages.sortDisplayName)}
              </option>
            </select>
          </div>
        </div>
      </div>
      <Table>
        <thead>
          <tr>
            <Table.TH>
              {(data.results ?? []).length > 1 && (
                <input
                  type="checkbox"
                  id="selectAll"
                  name="selectAll"
                  checked={isAllUsersSelected()}
                  onChange={() => {
                    toggleAllUsers();
                  }}
                />
              )}
            </Table.TH>
            <Table.TH>{intl.formatMessage(messages.user)}</Table.TH>
            <Table.TH>{intl.formatMessage(messages.totalrequests)}</Table.TH>
            <Table.TH>{intl.formatMessage(messages.accounttype)}</Table.TH>
            <Table.TH>{intl.formatMessage(messages.role)}</Table.TH>
            <Table.TH>{intl.formatMessage(messages.created)}</Table.TH>
            <Table.TH className="text-right">
              {(data.results ?? []).length > 1 && (
                <Button
                  buttonType="warning"
                  onClick={() => setShowBulkEditModal(true)}
                  disabled={selectedUsers.length === 0}
                >
                  <PencilIcon />
                  <span>{intl.formatMessage(messages.bulkedit)}</span>
                </Button>
              )}
            </Table.TH>
          </tr>
        </thead>
        <Table.TBody>
          {data?.results.map((user) => (
            <tr key={`user-list-${user.id}`}>
              <Table.TD>
                {isUserPermsEditable(user.id) && (
                  <input
                    type="checkbox"
                    id={`user-list-select-${user.id}`}
                    name={`user-list-select-${user.id}`}
                    checked={isUserSelected(user.id)}
                    onChange={() => {
                      toggleUser(user.id);
                    }}
                  />
                )}
              </Table.TD>
              <Table.TD>
                <div className="flex items-center">
                  <Link href={`/users/${user.id}`}>
                    <a className="h-10 w-10 flex-shrink-0">
                      <img
                        className="h-10 w-10 rounded-full"
                        src={user.avatar}
                        alt=""
                      />
                    </a>
                  </Link>
                  <div className="ml-4">
                    <Link href={`/users/${user.id}`}>
                      <a className="text-base font-bold leading-5 transition duration-300 hover:underline">
                        {user.displayName}
                      </a>
                    </Link>
                    {user.displayName.toLowerCase() !== user.email && (
                      <div className="text-sm leading-5 text-gray-300">
                        {user.email}
                      </div>
                    )}
                  </div>
                </div>
              </Table.TD>
              <Table.TD>
                {user.id === currentUser?.id ||
                currentHasPermission(
                  [Permission.MANAGE_REQUESTS, Permission.REQUEST_VIEW],
                  { type: 'or' }
                ) ? (
                  <Link href={`/users/${user.id}/requests`}>
                    <a className="text-sm leading-5 transition duration-300 hover:underline">
                      {user.requestCount}
                    </a>
                  </Link>
                ) : (
                  user.requestCount
                )}
              </Table.TD>
              <Table.TD>
                {user.userType === UserType.PLEX ? (
                  <Badge badgeType="warning">
                    {intl.formatMessage(messages.plexuser)}
                  </Badge>
                ) : (
                  <Badge badgeType="default">
                    {intl.formatMessage(messages.mediaServerUser, {
                      mediaServerName:
                        settings.currentSettings.mediaServerType ===
                        MediaServerType.PLEX
                          ? 'Plex'
                          : 'Jellyfin',
                    })}
                  </Badge>
                )}
              </Table.TD>
              <Table.TD>
                {user.id === 1
                  ? intl.formatMessage(messages.owner)
                  : hasPermission(Permission.ADMIN, user.permissions)
                  ? intl.formatMessage(messages.admin)
                  : intl.formatMessage(messages.user)}
              </Table.TD>
              <Table.TD>
                {intl.formatDate(user.createdAt, {
                  year: 'numeric',
                  month: 'long',
                  day: 'numeric',
                })}
              </Table.TD>
              <Table.TD alignText="right">
                <Button
                  buttonType="warning"
                  disabled={user.id === 1 && currentUser?.id !== 1}
                  className="mr-2"
                  onClick={() =>
                    router.push(
                      '/users/[userId]/settings',
                      `/users/${user.id}/settings`
                    )
                  }
                >
                  {intl.formatMessage(globalMessages.edit)}
                </Button>
                <Button
                  buttonType="danger"
                  disabled={
                    user.id === 1 ||
                    (currentUser?.id !== 1 &&
                      hasPermission(Permission.ADMIN, user.permissions))
                  }
                  onClick={() => setDeleteModal({ isOpen: true, user })}
                >
                  {intl.formatMessage(globalMessages.delete)}
                </Button>
              </Table.TD>
            </tr>
          ))}
          <tr className="bg-gray-700">
            <Table.TD colSpan={8} noPadding>
              <nav
                className="flex w-screen flex-col items-center space-x-4 space-y-3 px-6 py-3 sm:flex-row sm:space-y-0 lg:w-full"
                aria-label="Pagination"
              >
                <div className="hidden lg:flex lg:flex-1">
                  <p className="text-sm">
                    {data.results.length > 0 &&
                      intl.formatMessage(globalMessages.showingresults, {
                        from: pageIndex * currentPageSize + 1,
                        to:
                          data.results.length < currentPageSize
                            ? pageIndex * currentPageSize + data.results.length
                            : (pageIndex + 1) * currentPageSize,
                        total: data.pageInfo.results,
                        strong: function strong(msg) {
                          return <span className="font-medium">{msg}</span>;
                        },
                      })}
                  </p>
                </div>
                <div className="flex justify-center sm:flex-1 sm:justify-start lg:justify-center">
                  <span className="-mt-3 items-center text-sm sm:-ml-4 sm:mt-0 lg:ml-0">
                    {intl.formatMessage(globalMessages.resultsperpage, {
                      pageSize: (
                        <select
                          id="pageSize"
                          name="pageSize"
                          onChange={(e) => {
                            setCurrentPageSize(Number(e.target.value));
                            router
                              .push(router.pathname)
                              .then(() => window.scrollTo(0, 0));
                          }}
                          value={currentPageSize}
                          className="short inline"
                        >
                          <option value="5">5</option>
                          <option value="10">10</option>
                          <option value="25">25</option>
                          <option value="50">50</option>
                          <option value="100">100</option>
                        </select>
                      ),
                    })}
                  </span>
                </div>
                <div className="flex flex-auto justify-center space-x-2 sm:flex-1 sm:justify-end">
                  <Button
                    disabled={!hasPrevPage}
                    onClick={() =>
                      updateQueryParams('page', (page - 1).toString())
                    }
                  >
                    <ChevronLeftIcon />
                    <span>{intl.formatMessage(globalMessages.previous)}</span>
                  </Button>
                  <Button
                    disabled={!hasNextPage}
                    onClick={() =>
                      updateQueryParams('page', (page + 1).toString())
                    }
                  >
                    <span>{intl.formatMessage(globalMessages.next)}</span>
                    <ChevronRightIcon />
                  </Button>
                </div>
              </nav>
            </Table.TD>
          </tr>
        </Table.TBody>
      </Table>
    </>
  );
};

export default UserList;<|MERGE_RESOLUTION|>--- conflicted
+++ resolved
@@ -2,6 +2,7 @@
 import {
   ChevronLeftIcon,
   ChevronRightIcon,
+  InboxInIcon,
   PencilIcon,
   SortDescendingIcon,
   UserAddIcon,
@@ -495,19 +496,6 @@
               <UserAddIcon />
               <span>{intl.formatMessage(messages.createlocaluser)}</span>
             </Button>
-<<<<<<< HEAD
-            {settings.currentSettings.mediaServerType ==
-              MediaServerType.PLEX && (
-              <Button
-                className="flex-grow outline lg:mr-2"
-                buttonType="primary"
-                disabled={isImporting}
-                onClick={() => importFromPlex()}
-              >
-                {intl.formatMessage(messages.importfromplex)}
-              </Button>
-            )}
-=======
             <Button
               className="flex-grow lg:mr-2"
               buttonType="primary"
@@ -524,7 +512,6 @@
                 })}
               </span>
             </Button>
->>>>>>> 54067e04
           </div>
           <div className="mb-2 flex flex-grow lg:mb-0 lg:flex-grow-0">
             <span className="inline-flex cursor-default items-center rounded-l-md border border-r-0 border-gray-500 bg-gray-800 px-3 text-sm text-gray-100">
