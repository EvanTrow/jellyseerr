import Alert from '@app/components/Common/Alert';
import Modal from '@app/components/Common/Modal';
import useSettings from '@app/hooks/useSettings';
import globalMessages from '@app/i18n/globalMessages';
<<<<<<< HEAD
import { MediaServerType } from '@server/constants/server';
import type { UserResultsResponse } from '@server/interfaces/api/userInterfaces';
import axios from 'axios';
import type React from 'react';
=======
import defineMessages from '@app/utils/defineMessages';
import type { UserResultsResponse } from '@server/interfaces/api/userInterfaces';
import getConfig from 'next/config';
import Image from 'next/image';
>>>>>>> b36bb3fa
import { useState } from 'react';
import { useIntl } from 'react-intl';
import { useToasts } from 'react-toast-notifications';
import useSWR from 'swr';

interface JellyfinImportProps {
  onCancel?: () => void;
  onComplete?: () => void;
  children?: React.ReactNode;
}

const messages = defineMessages('components.UserList', {
  importfromJellyfin: 'Import {mediaServerName} Users',
  importfromJellyfinerror:
    'Something went wrong while importing {mediaServerName} users.',
  importedfromJellyfin:
    '<strong>{userCount}</strong> {mediaServerName} {userCount, plural, one {user} other {users}} imported successfully!',
  user: 'User',
  noJellyfinuserstoimport: 'There are no {mediaServerName} users to import.',
  newJellyfinsigninenabled:
    'The <strong>Enable New {mediaServerName} Sign-In</strong> setting is currently enabled. {mediaServerName} users with library access do not need to be imported in order to sign in.',
});

const JellyfinImportModal: React.FC<JellyfinImportProps> = ({
  onCancel,
  onComplete,
  children,
}) => {
  const intl = useIntl();
  const settings = useSettings();
  const { addToast } = useToasts();
  const [isImporting, setImporting] = useState(false);
  const [selectedUsers, setSelectedUsers] = useState<string[]>([]);
  const { data, error } = useSWR<
    {
      id: string;
      title: string;
      username: string;
      email: string;
      thumb: string;
    }[]
  >(`/api/v1/settings/jellyfin/users`, {
    revalidateOnMount: true,
  });

  const { data: existingUsers } = useSWR<UserResultsResponse>(
    `/api/v1/user?take=${children}`
  );

  data?.forEach((user, pos) => {
    if (
      existingUsers?.results.some((data) => data.jellyfinUserId === user.id)
    ) {
      data?.splice(pos, 1);
    }
  });

  const importUsers = async () => {
    setImporting(true);

    try {
      const res = await fetch('/api/v1/user/import-from-jellyfin', {
        method: 'POST',
        headers: {
          'Content-Type': 'application/json',
        },
        body: JSON.stringify({
          jellyfinUserIds: selectedUsers,
        }),
      });
      if (!res.ok) throw new Error();
      const { data: createdUsers } = await res.json();

      if (!createdUsers.length) {
        throw new Error('No users were imported from Jellyfin.');
      }

      addToast(
        intl.formatMessage(messages.importedfromJellyfin, {
          userCount: createdUsers.length,
          strong: (msg: React.ReactNode) => <strong>{msg}</strong>,
          mediaServerName:
            settings.currentSettings.mediaServerType === MediaServerType.EMBY
              ? 'Emby'
              : 'Jellyfin',
        }),
        {
          autoDismiss: true,
          appearance: 'success',
        }
      );

      if (onComplete) {
        onComplete();
      }
    } catch (e) {
      addToast(
        intl.formatMessage(messages.importfromJellyfinerror, {
          mediaServerName:
            settings.currentSettings.mediaServerType === MediaServerType.EMBY
              ? 'Emby'
              : 'Jellyfin',
        }),
        {
          autoDismiss: true,
          appearance: 'error',
        }
      );
    } finally {
      setImporting(false);
    }
  };

  const isSelectedUser = (JellyfinId: string): boolean =>
    selectedUsers.includes(JellyfinId);

  const isAllUsers = (): boolean => selectedUsers.length === data?.length;

  const toggleUser = (JellyfinId: string): void => {
    if (selectedUsers.includes(JellyfinId)) {
      setSelectedUsers((users) => users.filter((user) => user !== JellyfinId));
    } else {
      setSelectedUsers((users) => [...users, JellyfinId]);
    }
  };

  const toggleAllUsers = (): void => {
    if (data && selectedUsers.length >= 0 && !isAllUsers()) {
      setSelectedUsers(data.map((user) => user.id));
    } else {
      setSelectedUsers([]);
    }
  };

  return (
    <Modal
      loading={!data && !error}
      title={intl.formatMessage(messages.importfromJellyfin, {
        mediaServerName:
          settings.currentSettings.mediaServerType === MediaServerType.EMBY
            ? 'Emby'
            : 'Jellyfin',
      })}
      onOk={() => {
        importUsers();
      }}
      okDisabled={isImporting || !selectedUsers.length}
      okText={intl.formatMessage(
        isImporting ? globalMessages.importing : globalMessages.import
      )}
      onCancel={onCancel}
    >
      {data?.length ? (
        <>
          {settings.currentSettings.newPlexLogin && (
            <Alert
              title={intl.formatMessage(messages.newJellyfinsigninenabled, {
                mediaServerName:
                  settings.currentSettings.mediaServerType ===
                  MediaServerType.EMBY
                    ? 'Emby'
                    : 'Jellyfin',
                strong: (msg: React.ReactNode) => (
                  <strong className="font-semibold text-white">{msg}</strong>
                ),
              })}
              type="info"
            />
          )}
          <div className="flex flex-col">
            <div className="-mx-4 sm:mx-0">
              <div className="inline-block min-w-full py-2 align-middle">
                <div className="overflow-hidden shadow sm:rounded-lg">
                  <table className="min-w-full">
                    <thead>
                      <tr>
                        <th className="w-16 bg-gray-500 px-4 py-3">
                          <span
                            role="checkbox"
                            tabIndex={0}
                            aria-checked={isAllUsers()}
                            onClick={() => toggleAllUsers()}
                            onKeyDown={(e) => {
                              if (e.key === 'Enter' || e.key === 'Space') {
                                toggleAllUsers();
                              }
                            }}
                            className="relative inline-flex h-5 w-10 flex-shrink-0 cursor-pointer items-center justify-center pt-2 focus:outline-none"
                          >
                            <span
                              aria-hidden="true"
                              className={`${
                                isAllUsers() ? 'bg-indigo-500' : 'bg-gray-800'
                              } absolute mx-auto h-4 w-9 rounded-full transition-colors duration-200 ease-in-out`}
                            ></span>
                            <span
                              aria-hidden="true"
                              className={`${
                                isAllUsers() ? 'translate-x-5' : 'translate-x-0'
                              } absolute left-0 inline-block h-5 w-5 transform rounded-full border border-gray-200 bg-white shadow transition-transform duration-200 ease-in-out group-focus:border-blue-300 group-focus:ring`}
                            ></span>
                          </span>
                        </th>
                        <th className="bg-gray-500 px-1 py-3 text-left text-xs font-medium uppercase leading-4 tracking-wider text-gray-200 md:px-6">
                          {intl.formatMessage(messages.user)}
                        </th>
                      </tr>
                    </thead>
                    <tbody className="divide-y divide-gray-700 bg-gray-600">
                      {data?.map((user) => (
                        <tr key={`user-${user.id}`}>
                          <td className="whitespace-nowrap px-4 py-4 text-sm font-medium leading-5 text-gray-100">
                            <span
                              role="checkbox"
                              tabIndex={0}
                              aria-checked={isSelectedUser(user.id)}
                              onClick={() => toggleUser(user.id)}
                              onKeyDown={(e) => {
                                if (e.key === 'Enter' || e.key === 'Space') {
                                  toggleUser(user.id);
                                }
                              }}
                              className="relative inline-flex h-5 w-10 flex-shrink-0 cursor-pointer items-center justify-center pt-2 focus:outline-none"
                            >
                              <span
                                aria-hidden="true"
                                className={`${
                                  isSelectedUser(user.id)
                                    ? 'bg-indigo-500'
                                    : 'bg-gray-800'
                                } absolute mx-auto h-4 w-9 rounded-full transition-colors duration-200 ease-in-out`}
                              ></span>
                              <span
                                aria-hidden="true"
                                className={`${
                                  isSelectedUser(user.id)
                                    ? 'translate-x-5'
                                    : 'translate-x-0'
                                } absolute left-0 inline-block h-5 w-5 transform rounded-full border border-gray-200 bg-white shadow transition-transform duration-200 ease-in-out group-focus:border-blue-300 group-focus:ring`}
                              ></span>
                            </span>
                          </td>
                          <td className="whitespace-nowrap px-1 py-4 text-sm font-medium leading-5 text-gray-100 md:px-6">
                            <div className="flex items-center">
                              <Image
                                className="h-10 w-10 flex-shrink-0 rounded-full"
                                src={user.thumb}
                                alt=""
                                width={40}
                                height={40}
                              />
                              <div className="ml-4">
                                <div className="text-base font-bold leading-5">
                                  {user.username}
                                </div>
                                {/* {user.username &&
                                  user.username.toLowerCase() !==
                                  user.email && (
                                    <div className="text-sm leading-5 text-gray-300">
                                      {user.email}
                                    </div>
                                  )} */}
                              </div>
                            </div>
                          </td>
                        </tr>
                      ))}
                    </tbody>
                  </table>
                </div>
              </div>
            </div>
          </div>
        </>
      ) : (
        <Alert
          title={intl.formatMessage(messages.noJellyfinuserstoimport, {
            mediaServerName:
              settings.currentSettings.mediaServerType === MediaServerType.EMBY
                ? 'Emby'
                : 'Jellyfin',
          })}
          type="info"
        />
      )}
    </Modal>
  );
};

export default JellyfinImportModal;<|MERGE_RESOLUTION|>--- conflicted
+++ resolved
@@ -2,17 +2,10 @@
 import Modal from '@app/components/Common/Modal';
 import useSettings from '@app/hooks/useSettings';
 import globalMessages from '@app/i18n/globalMessages';
-<<<<<<< HEAD
+import defineMessages from '@app/utils/defineMessages';
 import { MediaServerType } from '@server/constants/server';
 import type { UserResultsResponse } from '@server/interfaces/api/userInterfaces';
-import axios from 'axios';
-import type React from 'react';
-=======
-import defineMessages from '@app/utils/defineMessages';
-import type { UserResultsResponse } from '@server/interfaces/api/userInterfaces';
-import getConfig from 'next/config';
 import Image from 'next/image';
->>>>>>> b36bb3fa
 import { useState } from 'react';
 import { useIntl } from 'react-intl';
 import { useToasts } from 'react-toast-notifications';
