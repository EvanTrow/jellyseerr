import EmbyLogo from '@app/assets/services/emby-icon-only.svg';
import JellyfinLogo from '@app/assets/services/jellyfin-icon.svg';
import PlexLogo from '@app/assets/services/plex.svg';
import Button from '@app/components/Common/Button';
import ImageFader from '@app/components/Common/ImageFader';
import PageTitle from '@app/components/Common/PageTitle';
import LanguagePicker from '@app/components/Layout/LanguagePicker';
import JellyfinLogin from '@app/components/Login/JellyfinLogin';
import LocalLogin from '@app/components/Login/LocalLogin';
import PlexLoginButton from '@app/components/Login/PlexLoginButton';
import useSettings from '@app/hooks/useSettings';
import { useUser } from '@app/hooks/useUser';
import defineMessages from '@app/utils/defineMessages';
import { Transition } from '@headlessui/react';
import { XCircleIcon } from '@heroicons/react/24/solid';
import { MediaServerType } from '@server/constants/server';
import { useRouter } from 'next/dist/client/router';
import Image from 'next/image';
import { useEffect, useRef, useState } from 'react';
import { useIntl } from 'react-intl';
import { CSSTransition, SwitchTransition } from 'react-transition-group';
import useSWR from 'swr';

const messages = defineMessages('components.Login', {
  signin: 'Sign In',
  signinheader: 'Sign in to continue',
  signinwithplex: 'Use your Plex account',
  signinwithjellyfin: 'Use your {mediaServerName} account',
  signinwithoverseerr: 'Use your {applicationTitle} account',
  orsigninwith: 'Or sign in with',
});

const Login = () => {
  const intl = useIntl();
  const router = useRouter();
  const settings = useSettings();
  const { user, revalidate } = useUser();

  const [error, setError] = useState('');
  const [isProcessing, setProcessing] = useState(false);
  const [authToken, setAuthToken] = useState<string | undefined>(undefined);
  const [mediaServerLogin, setMediaServerLogin] = useState(
    settings.currentSettings.mediaServerLogin
  );

  // Effect that is triggered when the `authToken` comes back from the Plex OAuth
  // We take the token and attempt to sign in. If we get a success message, we will
  // ask swr to revalidate the user which _should_ come back with a valid user.
  useEffect(() => {
    const login = async () => {
      setProcessing(true);
      try {
        const res = await fetch('/api/v1/auth/plex', {
          method: 'POST',
          headers: {
            'Content-Type': 'application/json',
          },
          body: JSON.stringify({ authToken }),
        });
        if (!res.ok) throw new Error(res.statusText, { cause: res });
        const data = await res.json();

        if (data?.id) {
          revalidate();
        }
      } catch (e) {
        let errorData;
        try {
          errorData = await e.cause?.text();
          errorData = JSON.parse(errorData);
        } catch {
          /* empty */
        }
        setError(errorData?.message);
        setAuthToken(undefined);
        setProcessing(false);
      }
    };
    if (authToken) {
      login();
    }
  }, [authToken, revalidate]);

  // Effect that is triggered whenever `useUser`'s user changes. If we get a new
  // valid user, we redirect the user to the home page as the login was successful.
  useEffect(() => {
    if (user) {
      router.push('/');
    }
  }, [user, router]);

  const { data: backdrops } = useSWR<string[]>('/api/v1/backdrops', {
    refreshInterval: 0,
    refreshWhenHidden: false,
    revalidateOnFocus: false,
  });

  const mediaServerName =
    settings.currentSettings.mediaServerType === MediaServerType.PLEX
      ? 'Plex'
      : settings.currentSettings.mediaServerType === MediaServerType.JELLYFIN
      ? 'Jellyfin'
      : settings.currentSettings.mediaServerType === MediaServerType.EMBY
      ? 'Emby'
      : undefined;

  const MediaServerLogo =
    settings.currentSettings.mediaServerType === MediaServerType.PLEX
      ? PlexLogo
      : settings.currentSettings.mediaServerType === MediaServerType.JELLYFIN
      ? JellyfinLogo
      : settings.currentSettings.mediaServerType === MediaServerType.EMBY
      ? EmbyLogo
      : undefined;

  const isJellyfin =
    settings.currentSettings.mediaServerType === MediaServerType.JELLYFIN ||
    settings.currentSettings.mediaServerType === MediaServerType.EMBY;
  const mediaServerLoginRef = useRef<HTMLDivElement>(null);
  const localLoginRef = useRef<HTMLDivElement>(null);
  const loginRef = mediaServerLogin ? mediaServerLoginRef : localLoginRef;

  const loginFormVisible =
    (isJellyfin && settings.currentSettings.mediaServerLogin) ||
    settings.currentSettings.localLogin;
  const additionalLoginOptions = [
    settings.currentSettings.mediaServerLogin &&
      (settings.currentSettings.mediaServerType === MediaServerType.PLEX ? (
        <PlexLoginButton
          key="plex"
          isProcessing={isProcessing}
          onAuthToken={(authToken) => setAuthToken(authToken)}
          large={!isJellyfin && !settings.currentSettings.localLogin}
        />
      ) : (
        settings.currentSettings.localLogin &&
        (mediaServerLogin ? (
          <Button
            key="jellyseerr"
            data-testid="jellyseerr-login-button"
            className="flex-1 bg-transparent"
            onClick={() => setMediaServerLogin(false)}
          >
            {/* eslint-disable-next-line @next/next/no-img-element */}
            <img
              src="/os_icon.svg"
              alt={settings.currentSettings.applicationTitle}
              className="mr-2 h-5"
            />
            <span>{settings.currentSettings.applicationTitle}</span>
          </Button>
        ) : (
          <Button
            key="mediaserver"
            data-testid="mediaserver-login-button"
            className="flex-1 bg-transparent"
            onClick={() => setMediaServerLogin(true)}
          >
            <MediaServerLogo />
            <span>{mediaServerName}</span>
          </Button>
        ))
      )),
  ].filter((o): o is JSX.Element => !!o);

  return (
    <div className="relative flex min-h-screen flex-col bg-gray-900 py-14">
      <PageTitle title={intl.formatMessage(messages.signin)} />
      <ImageFader
        backgroundImages={
          backdrops?.map(
            (backdrop) => `https://image.tmdb.org/t/p/original${backdrop}`
          ) ?? []
        }
      />
      <div className="absolute top-4 right-4 z-50">
        <LanguagePicker />
      </div>
      <div className="relative z-40 mt-10 flex flex-col items-center px-4 sm:mx-auto sm:w-full sm:max-w-md">
        <div className="relative h-48 w-full max-w-full">
          <Image src="/logo_stacked.svg" alt="Logo" fill />
        </div>
      </div>
      <div className="relative z-50 mt-8 sm:mx-auto sm:w-full sm:max-w-md">
        <div
          className="bg-gray-800 bg-opacity-50 shadow sm:rounded-lg"
          style={{ backdropFilter: 'blur(5px)' }}
        >
          <>
            <Transition
              as="div"
              show={!!error}
              enter="transition-opacity duration-300"
              enterFrom="opacity-0"
              enterTo="opacity-100"
              leave="transition-opacity duration-300"
              leaveFrom="opacity-100"
              leaveTo="opacity-0"
            >
              <div className="mb-4 rounded-md bg-red-600 p-4">
                <div className="flex">
                  <div className="flex-shrink-0">
                    <XCircleIcon className="h-5 w-5 text-red-300" />
                  </div>
                  <div className="ml-3">
                    <h3 className="text-sm font-medium text-red-300">
                      {error}
                    </h3>
                  </div>
                </div>
              </div>
            </Transition>
<<<<<<< HEAD
            <Accordion single atLeastOne>
              {({ openIndexes, handleClick, AccordionContent }) => (
                <>
                  <button
                    className={`w-full cursor-default bg-gray-800 bg-opacity-70 py-2 text-center text-sm font-bold text-gray-400 transition-colors duration-200 focus:outline-none sm:rounded-t-lg ${
                      openIndexes.includes(0) && 'text-indigo-500'
                    } ${
                      settings.currentSettings.localLogin &&
                      'hover:cursor-pointer hover:bg-gray-700'
                    }`}
                    onClick={() => handleClick(0)}
                    disabled={!settings.currentSettings.localLogin}
                  >
                    {settings.currentSettings.mediaServerType ==
                    MediaServerType.PLEX
                      ? intl.formatMessage(messages.signinwithplex)
                      : intl.formatMessage(
                          messages.signinwithjellyfin,
                          mediaServerFormatValues
                        )}
                  </button>
                  <AccordionContent isOpen={openIndexes.includes(0)}>
                    <div className="px-10 py-8">
                      {settings.currentSettings.mediaServerType ==
                      MediaServerType.PLEX ? (
                        <PlexLoginButton
                          isProcessing={isProcessing}
                          onAuthToken={(authToken) => setAuthToken(authToken)}
                        />
                      ) : (
                        <JellyfinLogin
                          revalidate={revalidate}
                          serverType={settings.currentSettings.mediaServerType}
                        />
                      )}
                    </div>
                  </AccordionContent>
                  {settings.currentSettings.localLogin && (
                    <div>
                      <button
                        className={`w-full cursor-default bg-gray-800 bg-opacity-70 py-2 text-center text-sm font-bold text-gray-400 transition-colors duration-200 hover:cursor-pointer hover:bg-gray-700 focus:outline-none ${
                          openIndexes.includes(1)
                            ? 'text-indigo-500'
                            : 'sm:rounded-b-lg'
                        }`}
                        onClick={() => handleClick(1)}
                      >
                        {intl.formatMessage(messages.signinwithoverseerr, {
                          applicationTitle:
                            settings.currentSettings.applicationTitle,
                        })}
                      </button>
                      <AccordionContent isOpen={openIndexes.includes(1)}>
                        <div className="px-10 py-8">
                          <LocalLogin revalidate={revalidate} />
                        </div>
                      </AccordionContent>
                    </div>
                  )}
                </>
              )}
            </Accordion>
=======
            <div className="px-10 py-8">
              <SwitchTransition mode="out-in">
                <CSSTransition
                  key={mediaServerLogin ? 'ms' : 'local'}
                  nodeRef={loginRef}
                  addEndListener={(done) => {
                    loginRef.current?.addEventListener(
                      'transitionend',
                      done,
                      false
                    );
                  }}
                  onEntered={() => {
                    document
                      .querySelector<HTMLInputElement>('#email, #username')
                      ?.focus();
                  }}
                  classNames={{
                    appear: 'opacity-0',
                    appearActive: 'transition-opacity duration-500 opacity-100',
                    enter: 'opacity-0',
                    enterActive: 'transition-opacity duration-500 opacity-100',
                    exitActive: 'transition-opacity duration-0 opacity-0',
                  }}
                >
                  <div ref={loginRef} className="button-container">
                    {isJellyfin &&
                    (mediaServerLogin ||
                      !settings.currentSettings.localLogin) ? (
                      <JellyfinLogin
                        serverType={settings.currentSettings.mediaServerType}
                        revalidate={revalidate}
                      />
                    ) : (
                      settings.currentSettings.localLogin && (
                        <LocalLogin revalidate={revalidate} />
                      )
                    )}
                  </div>
                </CSSTransition>
              </SwitchTransition>

              {additionalLoginOptions.length > 0 &&
                (loginFormVisible ? (
                  <div className="flex items-center py-5">
                    <div className="flex-grow border-t border-gray-600"></div>
                    <span className="mx-2 flex-shrink text-sm text-gray-400">
                      {intl.formatMessage(messages.orsigninwith)}
                    </span>
                    <div className="flex-grow border-t border-gray-600"></div>
                  </div>
                ) : (
                  <h2 className="mb-6 text-center text-lg font-bold text-neutral-200">
                    {intl.formatMessage(messages.signinheader)}
                  </h2>
                ))}

              <div
                className={`flex w-full flex-wrap gap-2 ${
                  !loginFormVisible ? 'flex-col' : ''
                }`}
              >
                {additionalLoginOptions}
              </div>
            </div>
>>>>>>> a3f4773a
          </>
        </div>
      </div>
    </div>
  );
};

export default Login;<|MERGE_RESOLUTION|>--- conflicted
+++ resolved
@@ -210,70 +210,6 @@
                 </div>
               </div>
             </Transition>
-<<<<<<< HEAD
-            <Accordion single atLeastOne>
-              {({ openIndexes, handleClick, AccordionContent }) => (
-                <>
-                  <button
-                    className={`w-full cursor-default bg-gray-800 bg-opacity-70 py-2 text-center text-sm font-bold text-gray-400 transition-colors duration-200 focus:outline-none sm:rounded-t-lg ${
-                      openIndexes.includes(0) && 'text-indigo-500'
-                    } ${
-                      settings.currentSettings.localLogin &&
-                      'hover:cursor-pointer hover:bg-gray-700'
-                    }`}
-                    onClick={() => handleClick(0)}
-                    disabled={!settings.currentSettings.localLogin}
-                  >
-                    {settings.currentSettings.mediaServerType ==
-                    MediaServerType.PLEX
-                      ? intl.formatMessage(messages.signinwithplex)
-                      : intl.formatMessage(
-                          messages.signinwithjellyfin,
-                          mediaServerFormatValues
-                        )}
-                  </button>
-                  <AccordionContent isOpen={openIndexes.includes(0)}>
-                    <div className="px-10 py-8">
-                      {settings.currentSettings.mediaServerType ==
-                      MediaServerType.PLEX ? (
-                        <PlexLoginButton
-                          isProcessing={isProcessing}
-                          onAuthToken={(authToken) => setAuthToken(authToken)}
-                        />
-                      ) : (
-                        <JellyfinLogin
-                          revalidate={revalidate}
-                          serverType={settings.currentSettings.mediaServerType}
-                        />
-                      )}
-                    </div>
-                  </AccordionContent>
-                  {settings.currentSettings.localLogin && (
-                    <div>
-                      <button
-                        className={`w-full cursor-default bg-gray-800 bg-opacity-70 py-2 text-center text-sm font-bold text-gray-400 transition-colors duration-200 hover:cursor-pointer hover:bg-gray-700 focus:outline-none ${
-                          openIndexes.includes(1)
-                            ? 'text-indigo-500'
-                            : 'sm:rounded-b-lg'
-                        }`}
-                        onClick={() => handleClick(1)}
-                      >
-                        {intl.formatMessage(messages.signinwithoverseerr, {
-                          applicationTitle:
-                            settings.currentSettings.applicationTitle,
-                        })}
-                      </button>
-                      <AccordionContent isOpen={openIndexes.includes(1)}>
-                        <div className="px-10 py-8">
-                          <LocalLogin revalidate={revalidate} />
-                        </div>
-                      </AccordionContent>
-                    </div>
-                  )}
-                </>
-              )}
-            </Accordion>
-=======
             <div className="px-10 py-8">
               <SwitchTransition mode="out-in">
                 <CSSTransition
@@ -339,7 +275,6 @@
                 {additionalLoginOptions}
               </div>
             </div>
->>>>>>> a3f4773a
           </>
         </div>
       </div>
