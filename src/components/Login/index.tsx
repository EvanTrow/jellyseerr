--- conflicted
+++ resolved
@@ -1,15 +1,9 @@
-<<<<<<< HEAD
-import React, { useEffect, useState } from 'react';
-import PlexLoginButton from '../PlexLoginButton';
-import JellyfinLogin from './JellyfinLogin';
-import { useUser } from '../../hooks/useUser';
-=======
 import { XCircleIcon } from '@heroicons/react/solid';
->>>>>>> 6c30d62b
 import axios from 'axios';
 import { useRouter } from 'next/dist/client/router';
 import React, { useEffect, useState } from 'react';
 import { defineMessages, useIntl } from 'react-intl';
+import { MediaServerType } from '../../../server/constants/server';
 import useSettings from '../../hooks/useSettings';
 import { useUser } from '../../hooks/useUser';
 import Accordion from '../Common/Accordion';
@@ -18,14 +12,8 @@
 import LanguagePicker from '../Layout/LanguagePicker';
 import PlexLoginButton from '../PlexLoginButton';
 import Transition from '../Transition';
+import JellyfinLogin from './JellyfinLogin';
 import LocalLogin from './LocalLogin';
-<<<<<<< HEAD
-import Accordion from '../Common/Accordion';
-import useSettings from '../../hooks/useSettings';
-import PageTitle from '../Common/PageTitle';
-import { MediaServerType } from '../../../server/constants/server';
-=======
->>>>>>> 6c30d62b
 
 const messages = defineMessages({
   signin: 'Sign In',
