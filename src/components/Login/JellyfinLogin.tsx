--- conflicted
+++ resolved
@@ -3,18 +3,10 @@
 import useSettings from '@app/hooks/useSettings';
 import defineMessages from '@app/utils/defineMessages';
 import { InformationCircleIcon } from '@heroicons/react/24/solid';
-<<<<<<< HEAD
+import { ApiErrorCode } from '@server/constants/error';
 import { MediaServerType, ServerType } from '@server/constants/server';
-import axios from 'axios';
 import { Field, Form, Formik } from 'formik';
-import type React from 'react';
-import { defineMessages, FormattedMessage, useIntl } from 'react-intl';
-=======
-import { ApiErrorCode } from '@server/constants/error';
-import { Field, Form, Formik } from 'formik';
-import getConfig from 'next/config';
-import { useIntl } from 'react-intl';
->>>>>>> b36bb3fa
+import { FormattedMessage, useIntl } from 'react-intl';
 import { useToasts } from 'react-toast-notifications';
 import * as Yup from 'yup';
 
@@ -34,15 +26,12 @@
   validationemailformat: 'Valid email required',
   validationusernamerequired: 'Username required',
   validationpasswordrequired: 'Password required',
-<<<<<<< HEAD
   validationservertyperequired: 'Please select a server type',
-=======
   validationHostnameRequired: 'You must provide a valid hostname or IP address',
   validationPortRequired: 'You must provide a valid port number',
   validationUrlTrailingSlash: 'URL must not end in a trailing slash',
   validationUrlBaseLeadingSlash: 'URL base must have a leading slash',
   validationUrlBaseTrailingSlash: 'URL base must not end in a trailing slash',
->>>>>>> b36bb3fa
   loginerror: 'Something went wrong while trying to sign in.',
   adminerror: 'You must use an admin account to sign in.',
   credentialerror: 'The username or password is incorrect.',
@@ -60,7 +49,7 @@
   revalidate: () => void;
   initial?: boolean;
   serverType?: MediaServerType;
-  onCancel: () => void;
+  onCancel?: () => void;
 }
 
 const JellyfinLogin: React.FC<JellyfinLoginProps> = ({
@@ -85,31 +74,18 @@
   if (initial) {
     const LoginSchema = Yup.object().shape({
       hostname: Yup.string().required(
-        intl.formatMessage(messages.validationhostrequired, {
-          mediaServerName:
-            publicRuntimeConfig.JELLYFIN_TYPE == 'emby' ? 'Emby' : 'Jellyfin',
-        })
+        intl.formatMessage(
+          messages.validationhostrequired,
+          mediaServerFormatValues
+        )
       ),
       port: Yup.number().required(
         intl.formatMessage(messages.validationPortRequired)
       ),
-      urlBase: Yup.string()
-        .matches(
-          /^(\/[^/].*[^/]$)/,
-          intl.formatMessage(messages.validationUrlBaseLeadingSlash)
-        )
-<<<<<<< HEAD
-        .required(
-          intl.formatMessage(
-            messages.validationhostrequired,
-            mediaServerFormatValues
-          )
-=======
-        .matches(
-          /^(.*[^/])$/,
-          intl.formatMessage(messages.validationUrlBaseTrailingSlash)
->>>>>>> b36bb3fa
-        ),
+      urlBase: Yup.string().matches(
+        /^(.*[^/])$/,
+        intl.formatMessage(messages.validationUrlBaseTrailingSlash)
+      ),
       email: Yup.string()
         .email(intl.formatMessage(messages.validationemailformat))
         .required(intl.formatMessage(messages.validationemailrequired)),
@@ -119,14 +95,6 @@
       password: Yup.string(),
     });
 
-<<<<<<< HEAD
-=======
-    const mediaServerFormatValues = {
-      mediaServerName:
-        publicRuntimeConfig.JELLYFIN_TYPE == 'emby' ? 'Emby' : 'Jellyfin',
-    };
-
->>>>>>> b36bb3fa
     return (
       <Formik
         initialValues={{
@@ -141,19 +109,11 @@
         validationSchema={LoginSchema}
         onSubmit={async (values) => {
           try {
-<<<<<<< HEAD
             // Check if serverType is either 'Jellyfin' or 'Emby'
             // if (serverType !== 'Jellyfin' && serverType !== 'Emby') {
             //   throw new Error('Invalid serverType'); // You can customize the error message
             // }
 
-            await axios.post('/api/v1/auth/jellyfin', {
-              username: values.username,
-              password: values.password,
-              hostname: values.host,
-              email: values.email,
-              serverType: serverType,
-=======
             const res = await fetch('/api/v1/auth/jellyfin', {
               method: 'POST',
               headers: {
@@ -167,8 +127,8 @@
                 useSsl: values.useSsl,
                 urlBase: values.urlBase,
                 email: values.email,
+                serverType: serverType,
               }),
->>>>>>> b36bb3fa
             });
             if (!res.ok) throw new Error();
           } catch (e) {
@@ -368,11 +328,13 @@
                       : intl.formatMessage(messages.signin)}
                   </Button>
                 </span>
-                <span className="inline-flex rounded-md shadow-sm">
-                  <Button buttonType="default" onClick={() => onCancel()}>
-                    <FormattedMessage {...messages.back} />
-                  </Button>
-                </span>
+                {onCancel && (
+                  <span className="inline-flex rounded-md shadow-sm">
+                    <Button buttonType="default" onClick={() => onCancel()}>
+                      <FormattedMessage {...messages.back} />
+                    </Button>
+                  </span>
+                )}
               </div>
             </div>
           </Form>
